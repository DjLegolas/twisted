# -*- test-case-name: twisted.internet.test.test_endpoints -*-
# Copyright (c) Twisted Matrix Laboratories.
# See LICENSE for details.

"""
Implementations of L{IStreamServerEndpoint} and L{IStreamClientEndpoint} that
wrap the L{IReactorTCP}, L{IReactorSSL}, and L{IReactorUNIX} interfaces.

This also implements an extensible mini-language for describing endpoints,
parsed by the L{clientFromString} and L{serverFromString} functions.

@since: 10.1
"""


import os
import re
import socket
import warnings
<<<<<<< HEAD
from typing import Optional, Sequence, Type
=======
from typing import Optional
>>>>>>> cc6c525d
from unicodedata import normalize

from zope.interface import directlyProvides, implementer, provider

from constantly import NamedConstant, Names  # type: ignore[import]
from incremental import Version

from twisted.internet import defer, error, fdesc, interfaces, threads
from twisted.internet.abstract import isIPAddress, isIPv6Address
from twisted.internet.address import (
    HostnameAddress,
    IPv4Address,
    IPv6Address,
    _ProcessAddress,
)
from twisted.internet.interfaces import (
    IAddress,
    IHostnameResolver,
    IHostResolution,
    IReactorPluggableNameResolver,
    IReactorSocket,
    IResolutionReceiver,
    IStreamClientEndpointStringParserWithReactor,
    IStreamServerEndpointStringParser,
)
from twisted.internet.protocol import ClientFactory, Factory, ProcessProtocol, Protocol

try:
    from twisted.internet.stdio import PipeAddress, StandardIO
except ImportError:
    # fallback if pywin32 is not installed
    StandardIO = None  # type: ignore[assignment,misc]
    PipeAddress = None  # type: ignore[assignment,misc]

from twisted.internet._resolver import HostResolution
from twisted.internet.defer import Deferred
from twisted.internet.task import LoopingCall
from twisted.logger import Logger
from twisted.plugin import IPlugin, getPlugins
from twisted.python import deprecate, log
from twisted.python.compat import _matchingString, iterbytes, nativeString
from twisted.python.components import proxyForInterface
from twisted.python.failure import Failure
from twisted.python.filepath import FilePath
from twisted.python.systemd import ListenFDs
from ._idna import _idnaBytes, _idnaText

try:
    from OpenSSL.SSL import Error as SSLError

    from twisted.internet.ssl import (
        Certificate,
        CertificateOptions,
        KeyPair,
        PrivateCertificate,
        optionsForClientTLS,
        trustRootFromCertificates,
    )
    from twisted.protocols.tls import TLSMemoryBIOFactory as _TLSMemoryBIOFactory
except ImportError:
    TLSMemoryBIOFactory = None
else:
    TLSMemoryBIOFactory = _TLSMemoryBIOFactory

__all__ = [
    "clientFromString",
    "serverFromString",
    "TCP4ServerEndpoint",
    "TCP6ServerEndpoint",
    "TCP4ClientEndpoint",
    "TCP6ClientEndpoint",
    "UNIXServerEndpoint",
    "UNIXClientEndpoint",
    "SSL4ServerEndpoint",
    "SSL4ClientEndpoint",
    "AdoptedStreamServerEndpoint",
    "StandardIOEndpoint",
    "ProcessEndpoint",
    "HostnameEndpoint",
    "StandardErrorBehavior",
    "connectProtocol",
    "wrapClientTLS",
]


class _WrappingProtocol(Protocol):
    """
    Wrap another protocol in order to notify my user when a connection has
    been made.
    """

    def __init__(self, connectedDeferred, wrappedProtocol):
        """
        @param connectedDeferred: The L{Deferred} that will callback
            with the C{wrappedProtocol} when it is connected.

        @param wrappedProtocol: An L{IProtocol} provider that will be
            connected.
        """
        self._connectedDeferred = connectedDeferred
        self._wrappedProtocol = wrappedProtocol

        for iface in [
            interfaces.IHalfCloseableProtocol,
            interfaces.IFileDescriptorReceiver,
            interfaces.IHandshakeListener,
        ]:
            if iface.providedBy(self._wrappedProtocol):
                directlyProvides(self, iface)

    def logPrefix(self):
        """
        Transparently pass through the wrapped protocol's log prefix.
        """
        if interfaces.ILoggingContext.providedBy(self._wrappedProtocol):
            return self._wrappedProtocol.logPrefix()
        return self._wrappedProtocol.__class__.__name__

    def connectionMade(self):
        """
        Connect the C{self._wrappedProtocol} to our C{self.transport} and
        callback C{self._connectedDeferred} with the C{self._wrappedProtocol}
        """
        self._wrappedProtocol.makeConnection(self.transport)
        self._connectedDeferred.callback(self._wrappedProtocol)

    def dataReceived(self, data):
        """
        Proxy C{dataReceived} calls to our C{self._wrappedProtocol}
        """
        return self._wrappedProtocol.dataReceived(data)

    def fileDescriptorReceived(self, descriptor):
        """
        Proxy C{fileDescriptorReceived} calls to our C{self._wrappedProtocol}
        """
        return self._wrappedProtocol.fileDescriptorReceived(descriptor)

    def connectionLost(self, reason):
        """
        Proxy C{connectionLost} calls to our C{self._wrappedProtocol}
        """
        return self._wrappedProtocol.connectionLost(reason)

    def readConnectionLost(self):
        """
        Proxy L{IHalfCloseableProtocol.readConnectionLost} to our
        C{self._wrappedProtocol}
        """
        self._wrappedProtocol.readConnectionLost()

    def writeConnectionLost(self):
        """
        Proxy L{IHalfCloseableProtocol.writeConnectionLost} to our
        C{self._wrappedProtocol}
        """
        self._wrappedProtocol.writeConnectionLost()

    def handshakeCompleted(self):
        """
        Proxy L{interfaces.IHandshakeListener} to our
        C{self._wrappedProtocol}.
        """
        self._wrappedProtocol.handshakeCompleted()


class _WrappingFactory(ClientFactory):
    """
    Wrap a factory in order to wrap the protocols it builds.

    @ivar _wrappedFactory: A provider of I{IProtocolFactory} whose buildProtocol
        method will be called and whose resulting protocol will be wrapped.

    @ivar _onConnection: A L{Deferred} that fires when the protocol is
        connected

    @ivar _connector: A L{connector <twisted.internet.interfaces.IConnector>}
        that is managing the current or previous connection attempt.
    """

    # Type is wrong.  See https://twistedmatrix.com/trac/ticket/10005#ticket
    protocol = _WrappingProtocol  # type: ignore[assignment]

    def __init__(self, wrappedFactory):
        """
        @param wrappedFactory: A provider of I{IProtocolFactory} whose
            buildProtocol method will be called and whose resulting protocol
            will be wrapped.
        """
        self._wrappedFactory = wrappedFactory
        self._onConnection = defer.Deferred(canceller=self._canceller)

    def startedConnecting(self, connector):
        """
        A connection attempt was started.  Remember the connector which started
        said attempt, for use later.
        """
        self._connector = connector

    def _canceller(self, deferred):
        """
        The outgoing connection attempt was cancelled.  Fail that L{Deferred}
        with an L{error.ConnectingCancelledError}.

        @param deferred: The L{Deferred <defer.Deferred>} that was cancelled;
            should be the same as C{self._onConnection}.
        @type deferred: L{Deferred <defer.Deferred>}

        @note: This relies on startedConnecting having been called, so it may
            seem as though there's a race condition where C{_connector} may not
            have been set.  However, using public APIs, this condition is
            impossible to catch, because a connection API
            (C{connectTCP}/C{SSL}/C{UNIX}) is always invoked before a
            L{_WrappingFactory}'s L{Deferred <defer.Deferred>} is returned to
            C{connect()}'s caller.

        @return: L{None}
        """
        deferred.errback(
            error.ConnectingCancelledError(self._connector.getDestination())
        )
        self._connector.stopConnecting()

    def doStart(self):
        """
        Start notifications are passed straight through to the wrapped factory.
        """
        self._wrappedFactory.doStart()

    def doStop(self):
        """
        Stop notifications are passed straight through to the wrapped factory.
        """
        self._wrappedFactory.doStop()

    def buildProtocol(self, addr):
        """
        Proxy C{buildProtocol} to our C{self._wrappedFactory} or errback the
        C{self._onConnection} L{Deferred} if the wrapped factory raises an
        exception or returns L{None}.

        @return: An instance of L{_WrappingProtocol} or L{None}
        """
        try:
            proto = self._wrappedFactory.buildProtocol(addr)
            if proto is None:
                raise error.NoProtocol()
        except BaseException:
            self._onConnection.errback()
        else:
            return self.protocol(self._onConnection, proto)

    def clientConnectionFailed(self, connector, reason):
        """
        Errback the C{self._onConnection} L{Deferred} when the
        client connection fails.
        """
        if not self._onConnection.called:
            self._onConnection.errback(reason)


@implementer(interfaces.IStreamServerEndpoint)
class StandardIOEndpoint:
    """
    A Standard Input/Output endpoint

    @ivar _stdio: a callable, like L{stdio.StandardIO}, which takes an
        L{IProtocol} provider and a C{reactor} keyword argument (interface
        dependent upon your platform).
    """

    _stdio = StandardIO

    def __init__(self, reactor):
        """
        @param reactor: The reactor for the endpoint.
        """
        self._reactor = reactor

    def listen(self, stdioProtocolFactory):
        """
        Implement L{IStreamServerEndpoint.listen} to listen on stdin/stdout
        """
        return defer.execute(
            self._stdio,
            stdioProtocolFactory.buildProtocol(PipeAddress()),
            reactor=self._reactor,
        )


class _IProcessTransportWithConsumerAndProducer(
    interfaces.IProcessTransport, interfaces.IConsumer, interfaces.IPushProducer
):
    """
    An L{_IProcessTransportWithConsumerAndProducer} combines various interfaces
    to work around the issue that L{interfaces.IProcessTransport} is
    incompletely defined and doesn't specify flow-control interfaces, and that
    L{proxyForInterface} doesn't allow for multiple interfaces.
    """


class _ProcessEndpointTransport(
    proxyForInterface(  # type: ignore[misc]
        _IProcessTransportWithConsumerAndProducer,
        "_process",
    )
):
    """
    An L{ITransport}, L{IProcessTransport}, L{IConsumer}, and L{IPushProducer}
    provider for the L{IProtocol} instance passed to the process endpoint.

    @ivar _process: An active process transport which will be used by write
        methods on this object to write data to a child process.
    @type _process: L{interfaces.IProcessTransport} provider
    """


class _WrapIProtocol(ProcessProtocol):
    """
    An L{IProcessProtocol} provider that wraps an L{IProtocol}.

    @ivar transport: A L{_ProcessEndpointTransport} provider that is hooked to
        the wrapped L{IProtocol} provider.

    @see: L{protocol.ProcessProtocol}
    """

    def __init__(self, proto, executable, errFlag):
        """
        @param proto: An L{IProtocol} provider.
        @param errFlag: A constant belonging to L{StandardErrorBehavior}
            that determines if stderr is logged or dropped.
        @param executable: The file name (full path) to spawn.
        """
        self.protocol = proto
        self.errFlag = errFlag
        self.executable = executable

    def makeConnection(self, process):
        """
        Call L{IProtocol} provider's makeConnection method with an
        L{ITransport} provider.

        @param process: An L{IProcessTransport} provider.
        """
        self.transport = _ProcessEndpointTransport(process)
        return self.protocol.makeConnection(self.transport)

    def childDataReceived(self, childFD, data):
        """
        This is called with data from the process's stdout or stderr pipes. It
        checks the status of the errFlag to setermine if stderr should be
        logged (default) or dropped.
        """
        if childFD == 1:
            return self.protocol.dataReceived(data)
        elif childFD == 2 and self.errFlag == StandardErrorBehavior.LOG:
            log.msg(
                format="Process %(executable)r wrote stderr unhandled by "
                "%(protocol)s: %(data)s",
                executable=self.executable,
                protocol=self.protocol,
                data=data,
            )

    def processEnded(self, reason):
        """
        If the process ends with L{error.ProcessDone}, this method calls the
        L{IProtocol} provider's L{connectionLost} with a
        L{error.ConnectionDone}

        @see: L{ProcessProtocol.processEnded}
        """
        if (reason.check(error.ProcessDone) == error.ProcessDone) and (
            reason.value.status == 0
        ):
            return self.protocol.connectionLost(Failure(error.ConnectionDone()))
        else:
            return self.protocol.connectionLost(reason)


class StandardErrorBehavior(Names):
    """
    Constants used in ProcessEndpoint to decide what to do with stderr.

    @cvar LOG: Indicates that stderr is to be logged.
    @cvar DROP: Indicates that stderr is to be dropped (and not logged).

    @since: 13.1
    """

    LOG = NamedConstant()
    DROP = NamedConstant()


@implementer(interfaces.IStreamClientEndpoint)
class ProcessEndpoint:
    """
    An endpoint for child processes

    @ivar _spawnProcess: A hook used for testing the spawning of child process.

    @since: 13.1
    """

    def __init__(
        self,
        reactor,
        executable,
        args=(),
        env={},
        path=None,
        uid=None,
        gid=None,
        usePTY=0,
        childFDs=None,
        errFlag=StandardErrorBehavior.LOG,
    ):
        """
        See L{IReactorProcess.spawnProcess}.

        @param errFlag: Determines if stderr should be logged.
        @type errFlag: L{endpoints.StandardErrorBehavior}
        """
        self._reactor = reactor
        self._executable = executable
        self._args = args
        self._env = env
        self._path = path
        self._uid = uid
        self._gid = gid
        self._usePTY = usePTY
        self._childFDs = childFDs
        self._errFlag = errFlag
        self._spawnProcess = self._reactor.spawnProcess

    def connect(self, protocolFactory):
        """
        Implement L{IStreamClientEndpoint.connect} to launch a child process
        and connect it to a protocol created by C{protocolFactory}.

        @param protocolFactory: A factory for an L{IProtocol} provider which
            will be notified of all events related to the created process.
        """
        proto = protocolFactory.buildProtocol(_ProcessAddress())
        try:
            self._spawnProcess(
                _WrapIProtocol(proto, self._executable, self._errFlag),
                self._executable,
                self._args,
                self._env,
                self._path,
                self._uid,
                self._gid,
                self._usePTY,
                self._childFDs,
            )
        except BaseException:
            return defer.fail()
        else:
            return defer.succeed(proto)


@implementer(interfaces.IStreamServerEndpoint)
class _TCPServerEndpoint:
    """
    A TCP server endpoint interface
    """

    def __init__(self, reactor, port, backlog, interface):
        """
        @param reactor: An L{IReactorTCP} provider.

        @param port: The port number used for listening
        @type port: int

        @param backlog: Size of the listen queue
        @type backlog: int

        @param interface: The hostname to bind to
        @type interface: str
        """
        self._reactor = reactor
        self._port = port
        self._backlog = backlog
        self._interface = interface

    def listen(self, protocolFactory):
        """
        Implement L{IStreamServerEndpoint.listen} to listen on a TCP
        socket
        """
        return defer.execute(
            self._reactor.listenTCP,
            self._port,
            protocolFactory,
            backlog=self._backlog,
            interface=self._interface,
        )


class TCP4ServerEndpoint(_TCPServerEndpoint):
    """
    Implements TCP server endpoint with an IPv4 configuration
    """

    def __init__(self, reactor, port, backlog=50, interface=""):
        """
        @param reactor: An L{IReactorTCP} provider.

        @param port: The port number used for listening
        @type port: int

        @param backlog: Size of the listen queue
        @type backlog: int

        @param interface: The hostname to bind to, defaults to '' (all)
        @type interface: str
        """
        _TCPServerEndpoint.__init__(self, reactor, port, backlog, interface)


class TCP6ServerEndpoint(_TCPServerEndpoint):
    """
    Implements TCP server endpoint with an IPv6 configuration
    """

    def __init__(self, reactor, port, backlog=50, interface="::"):
        """
        @param reactor: An L{IReactorTCP} provider.

        @param port: The port number used for listening
        @type port: int

        @param backlog: Size of the listen queue
        @type backlog: int

        @param interface: The hostname to bind to, defaults to C{::} (all)
        @type interface: str
        """
        _TCPServerEndpoint.__init__(self, reactor, port, backlog, interface)


@implementer(interfaces.IStreamClientEndpoint)
class TCP4ClientEndpoint:
    """
    TCP client endpoint with an IPv4 configuration.
    """

    def __init__(self, reactor, host, port, timeout=30, bindAddress=None):
        """
        @param reactor: An L{IReactorTCP} provider

        @param host: A hostname, used when connecting
        @type host: str

        @param port: The port number, used when connecting
        @type port: int

        @param timeout: The number of seconds to wait before assuming the
            connection has failed.
        @type timeout: L{float} or L{int}

        @param bindAddress: A (host, port) tuple of local address to bind to,
            or None.
        @type bindAddress: tuple
        """
        self._reactor = reactor
        self._host = host
        self._port = port
        self._timeout = timeout
        self._bindAddress = bindAddress

    def connect(self, protocolFactory):
        """
        Implement L{IStreamClientEndpoint.connect} to connect via TCP.
        """
        try:
            wf = _WrappingFactory(protocolFactory)
            self._reactor.connectTCP(
                self._host,
                self._port,
                wf,
                timeout=self._timeout,
                bindAddress=self._bindAddress,
            )
            return wf._onConnection
        except BaseException:
            return defer.fail()


@implementer(interfaces.IStreamClientEndpoint)
class TCP6ClientEndpoint:
    """
    TCP client endpoint with an IPv6 configuration.

    @ivar _getaddrinfo: A hook used for testing name resolution.

    @ivar _deferToThread: A hook used for testing deferToThread.

    @ivar _GAI_ADDRESS: Index of the address portion in result of
        getaddrinfo to be used.

    @ivar _GAI_ADDRESS_HOST: Index of the actual host-address in the
        5-tuple L{_GAI_ADDRESS}.
    """

    _getaddrinfo = staticmethod(socket.getaddrinfo)
    _deferToThread = staticmethod(threads.deferToThread)
    _GAI_ADDRESS = 4
    _GAI_ADDRESS_HOST = 0

    def __init__(self, reactor, host, port, timeout=30, bindAddress=None):
        """
        @param host: An IPv6 address literal or a hostname with an
            IPv6 address

        @see: L{twisted.internet.interfaces.IReactorTCP.connectTCP}
        """
        self._reactor = reactor
        self._host = host
        self._port = port
        self._timeout = timeout
        self._bindAddress = bindAddress

    def connect(self, protocolFactory):
        """
        Implement L{IStreamClientEndpoint.connect} to connect via TCP,
        once the hostname resolution is done.
        """
        if isIPv6Address(self._host):
            d = self._resolvedHostConnect(self._host, protocolFactory)
        else:
            d = self._nameResolution(self._host)
            d.addCallback(
                lambda result: result[0][self._GAI_ADDRESS][self._GAI_ADDRESS_HOST]
            )
            d.addCallback(self._resolvedHostConnect, protocolFactory)
        return d

    def _nameResolution(self, host):
        """
        Resolve the hostname string into a tuple containing the host
        IPv6 address.
        """
        return self._deferToThread(self._getaddrinfo, host, 0, socket.AF_INET6)

    def _resolvedHostConnect(self, resolvedHost, protocolFactory):
        """
        Connect to the server using the resolved hostname.
        """
        try:
            wf = _WrappingFactory(protocolFactory)
            self._reactor.connectTCP(
                resolvedHost,
                self._port,
                wf,
                timeout=self._timeout,
                bindAddress=self._bindAddress,
            )
            return wf._onConnection
        except BaseException:
            return defer.fail()


@implementer(IHostnameResolver)
class _SimpleHostnameResolver:
    """
    An L{IHostnameResolver} provider that invokes a provided callable
    to resolve hostnames.

    @ivar _nameResolution: the callable L{resolveHostName} invokes to
        resolve hostnames.
    @type _nameResolution: A L{callable} that accepts two arguments:
        the host to resolve and the port number to include in the
        result.
    """

    _log = Logger()

    def __init__(self, nameResolution):
        """
        Create a L{_SimpleHostnameResolver} instance.
        """
        self._nameResolution = nameResolution

    def resolveHostName(
        self,
        resolutionReceiver: IResolutionReceiver,
        hostName: str,
        portNumber: int = 0,
        addressTypes: Optional[Sequence[Type[IAddress]]] = None,
        transportSemantics: str = "TCP",
    ) -> IHostResolution:
        """
        Initiate a hostname resolution.

        @param resolutionReceiver: an object that will receive each resolved
            address as it arrives.
        @type resolutionReceiver: L{IResolutionReceiver}

        @param hostName: see interface

        @param portNumber: see interface

        @param addressTypes: Ignored in this implementation.

        @param transportSemantics: Ignored in this implementation.

        @return: The resolution in progress.
        @rtype: L{IResolutionReceiver}
        """
        resolution = HostResolution(hostName)
        resolutionReceiver.resolutionBegan(resolution)
        d = self._nameResolution(hostName, portNumber)

        def cbDeliver(gairesult):
            for family, socktype, proto, canonname, sockaddr in gairesult:
                if family == socket.AF_INET6:
                    resolutionReceiver.addressResolved(IPv6Address("TCP", *sockaddr))
                elif family == socket.AF_INET:
                    resolutionReceiver.addressResolved(IPv4Address("TCP", *sockaddr))

        def ebLog(error):
            self._log.failure(
                "while looking up {name} with {callable}",
                error,
                name=hostName,
                callable=self._nameResolution,
            )

        d.addCallback(cbDeliver)
        d.addErrback(ebLog)
        d.addBoth(lambda ignored: resolutionReceiver.resolutionComplete())
        return resolution


@implementer(interfaces.IStreamClientEndpoint)
class HostnameEndpoint:
    """
    A name-based endpoint that connects to the fastest amongst the resolved
    host addresses.

    @cvar _DEFAULT_ATTEMPT_DELAY: The default time to use between attempts, in
        seconds, when no C{attemptDelay} is given to
        L{HostnameEndpoint.__init__}.

    @ivar _hostText: the textual representation of the hostname passed to the
        constructor.  Used to pass to the reactor's hostname resolver.
    @type _hostText: L{unicode}

    @ivar _hostBytes: the encoded bytes-representation of the hostname passed
        to the constructor.  Used to construct the L{HostnameAddress}
        associated with this endpoint.
    @type _hostBytes: L{bytes}

    @ivar _hostStr: the native-string representation of the hostname passed to
        the constructor, used for exception construction
    @type _hostStr: native L{str}

    @ivar _badHostname: a flag - hopefully false!  - indicating that an invalid
        hostname was passed to the constructor.  This might be a textual
        hostname that isn't valid IDNA, or non-ASCII bytes.
    @type _badHostname: L{bool}
    """

    _getaddrinfo = staticmethod(socket.getaddrinfo)
    _deferToThread = staticmethod(threads.deferToThread)
    _DEFAULT_ATTEMPT_DELAY = 0.3

    def __init__(
        self, reactor, host, port, timeout=30, bindAddress=None, attemptDelay=None
    ):
        """
        Create a L{HostnameEndpoint}.

        @param reactor: The reactor to use for connections and delayed calls.
        @type reactor: provider of L{IReactorTCP}, L{IReactorTime} and either
            L{IReactorPluggableNameResolver} or L{IReactorPluggableResolver}.

        @param host: A hostname to connect to.
        @type host: L{bytes} or L{unicode}

        @param port: The port number to connect to.
        @type port: L{int}

        @param timeout: For each individual connection attempt, the number of
            seconds to wait before assuming the connection has failed.
        @type timeout: L{float} or L{int}

        @param bindAddress: the local address of the network interface to make
            the connections from.
        @type bindAddress: L{bytes}

        @param attemptDelay: The number of seconds to delay between connection
            attempts.
        @type attemptDelay: L{float}

        @see: L{twisted.internet.interfaces.IReactorTCP.connectTCP}
        """

        self._reactor = reactor
        self._nameResolver = self._getNameResolverAndMaybeWarn(reactor)
        [self._badHostname, self._hostBytes, self._hostText] = self._hostAsBytesAndText(
            host
        )
        self._hostStr = self._hostBytes if bytes is str else self._hostText
        self._port = port
        self._timeout = timeout
        self._bindAddress = bindAddress
        if attemptDelay is None:
            attemptDelay = self._DEFAULT_ATTEMPT_DELAY
        self._attemptDelay = attemptDelay

    def __repr__(self) -> str:
        """
        Produce a string representation of the L{HostnameEndpoint}.

        @return: A L{str}
        """
        if self._badHostname:
            # Use the backslash-encoded version of the string passed to the
            # constructor, which is already a native string.
            host = self._hostStr
        elif isIPv6Address(self._hostStr):
            host = f"[{self._hostStr}]"
        else:
            # Convert the bytes representation to a native string to ensure
            # that we display the punycoded version of the hostname, which is
            # more useful than any IDN version as it can be easily copy-pasted
            # into debugging tools.
            host = nativeString(self._hostBytes)
        return "".join(["<HostnameEndpoint ", host, ":", str(self._port), ">"])

    def _getNameResolverAndMaybeWarn(self, reactor):
        """
        Retrieve a C{nameResolver} callable and warn the caller's
        caller that using a reactor which doesn't provide
        L{IReactorPluggableNameResolver} is deprecated.

        @param reactor: The reactor to check.

        @return: A L{IHostnameResolver} provider.
        """
        if not IReactorPluggableNameResolver.providedBy(reactor):
            warningString = deprecate.getDeprecationWarningString(
                reactor.__class__,
                Version("Twisted", 17, 5, 0),
                format=(
                    "Passing HostnameEndpoint a reactor that does not"
                    " provide IReactorPluggableNameResolver (%(fqpn)s)"
                    " was deprecated in %(version)s"
                ),
                replacement=(
                    "a reactor that provides" " IReactorPluggableNameResolver"
                ),
            )
            warnings.warn(warningString, DeprecationWarning, stacklevel=3)
            return _SimpleHostnameResolver(self._fallbackNameResolution)
        return reactor.nameResolver

    @staticmethod
    def _hostAsBytesAndText(host):
        """
        For various reasons (documented in the C{@ivar}'s in the class
        docstring) we need both a textual and a binary representation of the
        hostname given to the constructor.  For compatibility and convenience,
        we accept both textual and binary representations of the hostname, save
        the form that was passed, and convert into the other form.  This is
        mostly just because L{HostnameAddress} chose somewhat poorly to define
        its attribute as bytes; hopefully we can find a compatible way to clean
        this up in the future and just operate in terms of text internally.

        @param host: A hostname to convert.
        @type host: L{bytes} or C{str}

        @return: a 3-tuple of C{(invalid, bytes, text)} where C{invalid} is a
            boolean indicating the validity of the hostname, C{bytes} is a
            binary representation of C{host}, and C{text} is a textual
            representation of C{host}.
        """
        if isinstance(host, bytes):
            if isIPAddress(host) or isIPv6Address(host):
                return False, host, host.decode("ascii")
            else:
                try:
                    return False, host, _idnaText(host)
                except UnicodeError:
                    # Convert the host to _some_ kind of text, to handle below.
                    host = host.decode("charmap")
        else:
            host = normalize("NFC", host)
            if isIPAddress(host) or isIPv6Address(host):
                return False, host.encode("ascii"), host
            else:
                try:
                    return False, _idnaBytes(host), host
                except UnicodeError:
                    pass
        # `host` has been converted to text by this point either way; it's
        # invalid as a hostname, and so may contain unprintable characters and
        # such. escape it with backslashes so the user can get _some_ guess as
        # to what went wrong.
        asciibytes = host.encode("ascii", "backslashreplace")
        return True, asciibytes, asciibytes.decode("ascii")

    def connect(self, protocolFactory):
        """
        Attempts a connection to each resolved address, and returns a
        connection which is established first.

        @param protocolFactory: The protocol factory whose protocol
            will be connected.
        @type protocolFactory:
            L{IProtocolFactory<twisted.internet.interfaces.IProtocolFactory>}

        @return: A L{Deferred} that fires with the connected protocol
            or fails a connection-related error.
        """
        if self._badHostname:
            return defer.fail(ValueError(f"invalid hostname: {self._hostStr}"))

        d = Deferred()
        addresses = []

        @provider(IResolutionReceiver)
        class EndpointReceiver:
            @staticmethod
            def resolutionBegan(resolutionInProgress):
                pass

            @staticmethod
            def addressResolved(address):
                addresses.append(address)

            @staticmethod
            def resolutionComplete():
                d.callback(addresses)

        self._nameResolver.resolveHostName(
            EndpointReceiver, self._hostText, portNumber=self._port
        )

        d.addErrback(
            lambda ignored: defer.fail(
                error.DNSLookupError(f"Couldn't find the hostname '{self._hostStr}'")
            )
        )

        @d.addCallback
        def resolvedAddressesToEndpoints(addresses):
            # Yield an endpoint for every address resolved from the name.
            for eachAddress in addresses:
                if isinstance(eachAddress, IPv6Address):
                    yield TCP6ClientEndpoint(
                        self._reactor,
                        eachAddress.host,
                        eachAddress.port,
                        self._timeout,
                        self._bindAddress,
                    )
                if isinstance(eachAddress, IPv4Address):
                    yield TCP4ClientEndpoint(
                        self._reactor,
                        eachAddress.host,
                        eachAddress.port,
                        self._timeout,
                        self._bindAddress,
                    )

        d.addCallback(list)

        def _canceller(d):
            # This canceller must remain defined outside of
            # `startConnectionAttempts`, because Deferred should not
            # participate in cycles with their cancellers; that would create a
            # potentially problematic circular reference and possibly
            # gc.garbage.
            d.errback(
                error.ConnectingCancelledError(
                    HostnameAddress(self._hostBytes, self._port)
                )
            )

        @d.addCallback
        def startConnectionAttempts(endpoints):
            """
            Given a sequence of endpoints obtained via name resolution, start
            connecting to a new one every C{self._attemptDelay} seconds until
            one of the connections succeeds, all of them fail, or the attempt
            is cancelled.

            @param endpoints: a list of all the endpoints we might try to
                connect to, as determined by name resolution.
            @type endpoints: L{list} of L{IStreamServerEndpoint}

            @return: a Deferred that fires with the result of the
                C{endpoint.connect} method that completes the fastest, or fails
                with the first connection error it encountered if none of them
                succeed.
            @rtype: L{Deferred} failing with L{error.ConnectingCancelledError}
                or firing with L{IProtocol}
            """
            if not endpoints:
                raise error.DNSLookupError(
                    f"no results for hostname lookup: {self._hostStr}"
                )
            iterEndpoints = iter(endpoints)
            pending = []
            failures = []
            winner = defer.Deferred(canceller=_canceller)

            def checkDone():
                if pending or checkDone.completed or checkDone.endpointsLeft:
                    return
                winner.errback(failures.pop())

            checkDone.completed = False
            checkDone.endpointsLeft = True

            @LoopingCall
            def iterateEndpoint():
                endpoint = next(iterEndpoints, None)
                if endpoint is None:
                    # The list of endpoints ends.
                    checkDone.endpointsLeft = False
                    checkDone()
                    return

                eachAttempt = endpoint.connect(protocolFactory)
                pending.append(eachAttempt)

                @eachAttempt.addBoth
                def noLongerPending(result):
                    pending.remove(eachAttempt)
                    return result

                @eachAttempt.addCallback
                def succeeded(result):
                    winner.callback(result)

                @eachAttempt.addErrback
                def failed(reason):
                    failures.append(reason)
                    checkDone()

            iterateEndpoint.clock = self._reactor
            iterateEndpoint.start(self._attemptDelay)

            @winner.addBoth
            def cancelRemainingPending(result):
                checkDone.completed = True
                for remaining in pending[:]:
                    remaining.cancel()
                if iterateEndpoint.running:
                    iterateEndpoint.stop()
                return result

            return winner

        return d

    def _fallbackNameResolution(self, host, port):
        """
        Resolve the hostname string into a tuple containing the host
        address.  This is method is only used when the reactor does
        not provide L{IReactorPluggableNameResolver}.

        @param host: A unicode hostname to resolve.

        @param port: The port to include in the resolution.

        @return: A L{Deferred} that fires with L{_getaddrinfo}'s
            return value.
        """
        return self._deferToThread(self._getaddrinfo, host, port, 0, socket.SOCK_STREAM)


@implementer(interfaces.IStreamServerEndpoint)
class SSL4ServerEndpoint:
    """
    SSL secured TCP server endpoint with an IPv4 configuration.
    """

    def __init__(self, reactor, port, sslContextFactory, backlog=50, interface=""):
        """
        @param reactor: An L{IReactorSSL} provider.

        @param port: The port number used for listening
        @type port: int

        @param sslContextFactory: An instance of
            L{interfaces.IOpenSSLContextFactory}.

        @param backlog: Size of the listen queue
        @type backlog: int

        @param interface: The hostname to bind to, defaults to '' (all)
        @type interface: str
        """
        self._reactor = reactor
        self._port = port
        self._sslContextFactory = sslContextFactory
        self._backlog = backlog
        self._interface = interface

    def listen(self, protocolFactory):
        """
        Implement L{IStreamServerEndpoint.listen} to listen for SSL on a
        TCP socket.
        """
        return defer.execute(
            self._reactor.listenSSL,
            self._port,
            protocolFactory,
            contextFactory=self._sslContextFactory,
            backlog=self._backlog,
            interface=self._interface,
        )


@implementer(interfaces.IStreamClientEndpoint)
class SSL4ClientEndpoint:
    """
    SSL secured TCP client endpoint with an IPv4 configuration
    """

    def __init__(
        self, reactor, host, port, sslContextFactory, timeout=30, bindAddress=None
    ):
        """
        @param reactor: An L{IReactorSSL} provider.

        @param host: A hostname, used when connecting
        @type host: str

        @param port: The port number, used when connecting
        @type port: int

        @param sslContextFactory: SSL Configuration information as an instance
            of L{interfaces.IOpenSSLContextFactory}.

        @param timeout: Number of seconds to wait before assuming the
            connection has failed.
        @type timeout: int

        @param bindAddress: A (host, port) tuple of local address to bind to,
            or None.
        @type bindAddress: tuple
        """
        self._reactor = reactor
        self._host = host
        self._port = port
        self._sslContextFactory = sslContextFactory
        self._timeout = timeout
        self._bindAddress = bindAddress

    def connect(self, protocolFactory):
        """
        Implement L{IStreamClientEndpoint.connect} to connect with SSL over
        TCP.
        """
        try:
            wf = _WrappingFactory(protocolFactory)
            self._reactor.connectSSL(
                self._host,
                self._port,
                wf,
                self._sslContextFactory,
                timeout=self._timeout,
                bindAddress=self._bindAddress,
            )
            return wf._onConnection
        except BaseException:
            return defer.fail()


@implementer(interfaces.IStreamServerEndpoint)
class UNIXServerEndpoint:
    """
    UnixSocket server endpoint.
    """

    def __init__(self, reactor, address, backlog=50, mode=0o666, wantPID=0):
        """
        @param reactor: An L{IReactorUNIX} provider.
        @param address: The path to the Unix socket file, used when listening
        @param backlog: number of connections to allow in backlog.
        @param mode: mode to set on the unix socket.  This parameter is
            deprecated.  Permissions should be set on the directory which
            contains the UNIX socket.
        @param wantPID: If True, create a pidfile for the socket.
        """
        self._reactor = reactor
        self._address = address
        self._backlog = backlog
        self._mode = mode
        self._wantPID = wantPID

    def listen(self, protocolFactory):
        """
        Implement L{IStreamServerEndpoint.listen} to listen on a UNIX socket.
        """
        return defer.execute(
            self._reactor.listenUNIX,
            self._address,
            protocolFactory,
            backlog=self._backlog,
            mode=self._mode,
            wantPID=self._wantPID,
        )


@implementer(interfaces.IStreamClientEndpoint)
class UNIXClientEndpoint:
    """
    UnixSocket client endpoint.
    """

    def __init__(self, reactor, path, timeout=30, checkPID=0):
        """
        @param reactor: An L{IReactorUNIX} provider.

        @param path: The path to the Unix socket file, used when connecting
        @type path: str

        @param timeout: Number of seconds to wait before assuming the
            connection has failed.
        @type timeout: int

        @param checkPID: If True, check for a pid file to verify that a server
            is listening.
        @type checkPID: bool
        """
        self._reactor = reactor
        self._path = path
        self._timeout = timeout
        self._checkPID = checkPID

    def connect(self, protocolFactory):
        """
        Implement L{IStreamClientEndpoint.connect} to connect via a
        UNIX Socket
        """
        try:
            wf = _WrappingFactory(protocolFactory)
            self._reactor.connectUNIX(
                self._path, wf, timeout=self._timeout, checkPID=self._checkPID
            )
            return wf._onConnection
        except BaseException:
            return defer.fail()


@implementer(interfaces.IStreamServerEndpoint)
class AdoptedStreamServerEndpoint:
    """
    An endpoint for listening on a file descriptor initialized outside of
    Twisted.

    @ivar _used: A C{bool} indicating whether this endpoint has been used to
        listen with a factory yet.  C{True} if so.
    """

    _close = os.close
    _setNonBlocking = staticmethod(fdesc.setNonBlocking)

    def __init__(self, reactor, fileno, addressFamily):
        """
        @param reactor: An L{IReactorSocket} provider.

        @param fileno: An integer file descriptor corresponding to a listening
            I{SOCK_STREAM} socket.

        @param addressFamily: The address family of the socket given by
            C{fileno}.
        """
        self.reactor = reactor
        self.fileno = fileno
        self.addressFamily = addressFamily
        self._used = False

    def listen(self, factory):
        """
        Implement L{IStreamServerEndpoint.listen} to start listening on, and
        then close, C{self._fileno}.
        """
        if self._used:
            return defer.fail(error.AlreadyListened())
        self._used = True

        try:
            self._setNonBlocking(self.fileno)
            port = self.reactor.adoptStreamPort(
                self.fileno, self.addressFamily, factory
            )
            self._close(self.fileno)
        except BaseException:
            return defer.fail()
        return defer.succeed(port)


def _parseTCP(factory, port, interface="", backlog=50):
    """
    Internal parser function for L{_parseServer} to convert the string
    arguments for a TCP(IPv4) stream endpoint into the structured arguments.

    @param factory: the protocol factory being parsed, or L{None}.  (This was a
        leftover argument from when this code was in C{strports}, and is now
        mostly None and unused.)

    @type factory: L{IProtocolFactory} or L{None}

    @param port: the integer port number to bind
    @type port: C{str}

    @param interface: the interface IP to listen on
    @param backlog: the length of the listen queue
    @type backlog: C{str}

    @return: a 2-tuple of (args, kwargs), describing  the parameters to
        L{IReactorTCP.listenTCP} (or, modulo argument 2, the factory, arguments
        to L{TCP4ServerEndpoint}.
    """
    return (int(port), factory), {"interface": interface, "backlog": int(backlog)}


def _parseUNIX(factory, address, mode="666", backlog=50, lockfile=True):
    """
    Internal parser function for L{_parseServer} to convert the string
    arguments for a UNIX (AF_UNIX/SOCK_STREAM) stream endpoint into the
    structured arguments.

    @param factory: the protocol factory being parsed, or L{None}.  (This was a
        leftover argument from when this code was in C{strports}, and is now
        mostly None and unused.)

    @type factory: L{IProtocolFactory} or L{None}

    @param address: the pathname of the unix socket
    @type address: C{str}

    @param backlog: the length of the listen queue
    @type backlog: C{str}

    @param lockfile: A string '0' or '1', mapping to True and False
        respectively.  See the C{wantPID} argument to C{listenUNIX}

    @return: a 2-tuple of (args, kwargs), describing  the parameters to
        L{twisted.internet.interfaces.IReactorUNIX.listenUNIX} (or,
        modulo argument 2, the factory, arguments to L{UNIXServerEndpoint}.
    """
    return (
        (address, factory),
        {"mode": int(mode, 8), "backlog": int(backlog), "wantPID": bool(int(lockfile))},
    )


def _parseSSL(
    factory,
    port,
    privateKey="server.pem",
    certKey=None,
    sslmethod=None,
    interface="",
    backlog=50,
    extraCertChain=None,
    dhParameters=None,
):
    """
    Internal parser function for L{_parseServer} to convert the string
    arguments for an SSL (over TCP/IPv4) stream endpoint into the structured
    arguments.

    @param factory: the protocol factory being parsed, or L{None}.  (This was a
        leftover argument from when this code was in C{strports}, and is now
        mostly None and unused.)
    @type factory: L{IProtocolFactory} or L{None}

    @param port: the integer port number to bind
    @type port: C{str}

    @param interface: the interface IP to listen on
    @param backlog: the length of the listen queue
    @type backlog: C{str}

    @param privateKey: The file name of a PEM format private key file.
    @type privateKey: C{str}

    @param certKey: The file name of a PEM format certificate file.
    @type certKey: C{str}

    @param sslmethod: The string name of an SSL method, based on the name of a
        constant in C{OpenSSL.SSL}.
    @type sslmethod: C{str}

    @param extraCertChain: The path of a file containing one or more
        certificates in PEM format that establish the chain from a root CA to
        the CA that signed your C{certKey}.
    @type extraCertChain: L{str}

    @param dhParameters: The file name of a file containing parameters that are
        required for Diffie-Hellman key exchange.  If this is not specified,
        the forward secret C{DHE} ciphers aren't available for servers.
    @type dhParameters: L{str}

    @return: a 2-tuple of (args, kwargs), describing  the parameters to
        L{IReactorSSL.listenSSL} (or, modulo argument 2, the factory, arguments
        to L{SSL4ServerEndpoint}.
    """
    from twisted.internet import ssl

    if certKey is None:
        certKey = privateKey
    kw = {}
    if sslmethod is not None:
        kw["method"] = getattr(ssl.SSL, sslmethod)
    certPEM = FilePath(certKey).getContent()
    keyPEM = FilePath(privateKey).getContent()
    privateCertificate = ssl.PrivateCertificate.loadPEM(certPEM + b"\n" + keyPEM)
    if extraCertChain is not None:
        matches = re.findall(
            r"(-----BEGIN CERTIFICATE-----\n.+?\n-----END CERTIFICATE-----)",
            nativeString(FilePath(extraCertChain).getContent()),
            flags=re.DOTALL,
        )
        chainCertificates = [
            ssl.Certificate.loadPEM(chainCertPEM).original for chainCertPEM in matches
        ]
        if not chainCertificates:
            raise ValueError(
                "Specified chain file '%s' doesn't contain any valid "
                "certificates in PEM format." % (extraCertChain,)
            )
    else:
        chainCertificates = None
    if dhParameters is not None:
        dhParameters = ssl.DiffieHellmanParameters.fromFile(
            FilePath(dhParameters),
        )

    cf = ssl.CertificateOptions(
        privateKey=privateCertificate.privateKey.original,
        certificate=privateCertificate.original,
        extraCertChain=chainCertificates,
        dhParameters=dhParameters,
        **kw,
    )
    return ((int(port), factory, cf), {"interface": interface, "backlog": int(backlog)})


@implementer(IPlugin, IStreamServerEndpointStringParser)
class _StandardIOParser:
    """
    Stream server endpoint string parser for the Standard I/O type.

    @ivar prefix: See L{IStreamServerEndpointStringParser.prefix}.
    """

    prefix = "stdio"

    def _parseServer(self, reactor):
        """
        Internal parser function for L{_parseServer} to convert the string
        arguments into structured arguments for the L{StandardIOEndpoint}

        @param reactor: Reactor for the endpoint
        """
        return StandardIOEndpoint(reactor)

    def parseStreamServer(self, reactor, *args, **kwargs):
        # Redirects to another function (self._parseServer), tricks zope.interface
        # into believing the interface is correctly implemented.
        return self._parseServer(reactor)


@implementer(IPlugin, IStreamServerEndpointStringParser)
class _SystemdParser:
    """
    Stream server endpoint string parser for the I{systemd} endpoint type.

    @ivar prefix: See L{IStreamServerEndpointStringParser.prefix}.

    @ivar _sddaemon: A L{ListenFDs} instance used to translate an index into an
        actual file descriptor.
    """

    _sddaemon = ListenFDs.fromEnvironment()

    prefix = "systemd"

    def _parseServer(
        self,
        reactor: IReactorSocket,
        domain: str,
        index: Optional[str] = None,
        name: Optional[str] = None,
    ) -> AdoptedStreamServerEndpoint:
        """
        Internal parser function for L{_parseServer} to convert the string
        arguments for a systemd server endpoint into structured arguments for
        L{AdoptedStreamServerEndpoint}.

        @param reactor: An L{IReactorSocket} provider.

        @param domain: The domain (or address family) of the socket inherited
            from systemd.  This is a string like C{"INET"} or C{"UNIX"}, ie
            the name of an address family from the L{socket} module, without
            the C{"AF_"} prefix.

        @param index: If given, the decimal representation of an integer
            giving the offset into the list of file descriptors inherited from
            systemd.  Since the order of descriptors received from systemd is
            hard to predict, this option should only be used if only one
            descriptor is being inherited.  Even in that case, C{name} is
            probably a better idea.  Either C{index} or C{name} must be given.

        @param name: If given, the name (as defined by C{FileDescriptorName}
            in the C{[Socket]} section of a systemd service definition) of an
            inherited file descriptor.  Either C{index} or C{name} must be
            given.

        @return: An L{AdoptedStreamServerEndpoint} which will adopt the
            inherited listening port when it is used to listen.
        """
        if (index is None) == (name is None):
            raise ValueError("Specify exactly one of descriptor index or name")

        if index is not None:
            fileno = self._sddaemon.inheritedDescriptors()[int(index)]
        else:
            assert name is not None
            fileno = self._sddaemon.inheritedNamedDescriptors()[name]

        addressFamily = getattr(socket, "AF_" + domain)
        return AdoptedStreamServerEndpoint(reactor, fileno, addressFamily)

    def parseStreamServer(self, reactor, *args, **kwargs):
        # Delegate to another function with a sane signature.  This function has
        # an insane signature to trick zope.interface into believing the
        # interface is correctly implemented.
        return self._parseServer(reactor, *args, **kwargs)


@implementer(IPlugin, IStreamServerEndpointStringParser)
class _TCP6ServerParser:
    """
    Stream server endpoint string parser for the TCP6ServerEndpoint type.

    @ivar prefix: See L{IStreamServerEndpointStringParser.prefix}.
    """

    prefix = (
        "tcp6"  # Used in _parseServer to identify the plugin with the endpoint type
    )

    def _parseServer(self, reactor, port, backlog=50, interface="::"):
        """
        Internal parser function for L{_parseServer} to convert the string
        arguments into structured arguments for the L{TCP6ServerEndpoint}

        @param reactor: An L{IReactorTCP} provider.

        @param port: The port number used for listening
        @type port: int

        @param backlog: Size of the listen queue
        @type backlog: int

        @param interface: The hostname to bind to
        @type interface: str
        """
        port = int(port)
        backlog = int(backlog)
        return TCP6ServerEndpoint(reactor, port, backlog, interface)

    def parseStreamServer(self, reactor, *args, **kwargs):
        # Redirects to another function (self._parseServer), tricks zope.interface
        # into believing the interface is correctly implemented.
        return self._parseServer(reactor, *args, **kwargs)


_serverParsers = {
    "tcp": _parseTCP,
    "unix": _parseUNIX,
    "ssl": _parseSSL,
}

_OP, _STRING = range(2)


def _tokenize(description):
    """
    Tokenize a strports string and yield each token.

    @param description: a string as described by L{serverFromString} or
        L{clientFromString}.
    @type description: L{str} or L{bytes}

    @return: an iterable of 2-tuples of (C{_OP} or C{_STRING}, string).  Tuples
        starting with C{_OP} will contain a second element of either ':' (i.e.
        'next parameter') or '=' (i.e. 'assign parameter value').  For example,
        the string 'hello:greeting=world' would result in a generator yielding
        these values::

            _STRING, 'hello'
            _OP, ':'
            _STRING, 'greet=ing'
            _OP, '='
            _STRING, 'world'
    """
    empty = _matchingString("", description)
    colon = _matchingString(":", description)
    equals = _matchingString("=", description)
    backslash = _matchingString("\x5c", description)
    current = empty

    ops = colon + equals
    nextOps = {colon: colon + equals, equals: colon}
    iterdesc = iter(iterbytes(description))
    for n in iterdesc:
        if n in iterbytes(ops):
            yield _STRING, current
            yield _OP, n
            current = empty
            ops = nextOps[n]
        elif n == backslash:
            current += next(iterdesc)
        else:
            current += n
    yield _STRING, current


def _parse(description):
    """
    Convert a description string into a list of positional and keyword
    parameters, using logic vaguely like what Python does.

    @param description: a string as described by L{serverFromString} or
        L{clientFromString}.

    @return: a 2-tuple of C{(args, kwargs)}, where 'args' is a list of all
        ':'-separated C{str}s not containing an '=' and 'kwargs' is a map of
        all C{str}s which do contain an '='.  For example, the result of
        C{_parse('a:b:d=1:c')} would be C{(['a', 'b', 'c'], {'d': '1'})}.
    """
    args, kw = [], {}
    colon = _matchingString(":", description)

    def add(sofar):
        if len(sofar) == 1:
            args.append(sofar[0])
        else:
            kw[nativeString(sofar[0])] = sofar[1]

    sofar = ()
    for (type, value) in _tokenize(description):
        if type is _STRING:
            sofar += (value,)
        elif value == colon:
            add(sofar)
            sofar = ()
    add(sofar)
    return args, kw


# Mappings from description "names" to endpoint constructors.
_endpointServerFactories = {
    "TCP": TCP4ServerEndpoint,
    "SSL": SSL4ServerEndpoint,
    "UNIX": UNIXServerEndpoint,
}

_endpointClientFactories = {
    "TCP": TCP4ClientEndpoint,
    "SSL": SSL4ClientEndpoint,
    "UNIX": UNIXClientEndpoint,
}


def _parseServer(description, factory):
    """
    Parse a strports description into a 2-tuple of arguments and keyword
    values.

    @param description: A description in the format explained by
        L{serverFromString}.
    @type description: C{str}

    @param factory: A 'factory' argument; this is left-over from
        twisted.application.strports, it's not really used.
    @type factory: L{IProtocolFactory} or L{None}

    @return: a 3-tuple of (plugin or name, arguments, keyword arguments)
    """
    args, kw = _parse(description)
    endpointType = args[0]
    parser = _serverParsers.get(endpointType)
    if parser is None:
        # If the required parser is not found in _server, check if
        # a plugin exists for the endpointType
        plugin = _matchPluginToPrefix(
            getPlugins(IStreamServerEndpointStringParser), endpointType
        )
        return (plugin, args[1:], kw)
    return (endpointType.upper(),) + parser(factory, *args[1:], **kw)


def _matchPluginToPrefix(plugins, endpointType):
    """
    Match plugin to prefix.
    """
    endpointType = endpointType.lower()
    for plugin in plugins:
        if _matchingString(plugin.prefix.lower(), endpointType) == endpointType:
            return plugin
    raise ValueError(f"Unknown endpoint type: '{endpointType}'")


def serverFromString(reactor, description):
    """
    Construct a stream server endpoint from an endpoint description string.

    The format for server endpoint descriptions is a simple byte string.  It is
    a prefix naming the type of endpoint, then a colon, then the arguments for
    that endpoint.

    For example, you can call it like this to create an endpoint that will
    listen on TCP port 80::

        serverFromString(reactor, "tcp:80")

    Additional arguments may be specified as keywords, separated with colons.
    For example, you can specify the interface for a TCP server endpoint to
    bind to like this::

        serverFromString(reactor, "tcp:80:interface=127.0.0.1")

    SSL server endpoints may be specified with the 'ssl' prefix, and the
    private key and certificate files may be specified by the C{privateKey} and
    C{certKey} arguments::

        serverFromString(
            reactor, "ssl:443:privateKey=key.pem:certKey=crt.pem")

    If a private key file name (C{privateKey}) isn't provided, a "server.pem"
    file is assumed to exist which contains the private key. If the certificate
    file name (C{certKey}) isn't provided, the private key file is assumed to
    contain the certificate as well.

    You may escape colons in arguments with a backslash, which you will need to
    use if you want to specify a full pathname argument on Windows::

        serverFromString(reactor,
            "ssl:443:privateKey=C\\:/key.pem:certKey=C\\:/cert.pem")

    finally, the 'unix' prefix may be used to specify a filesystem UNIX socket,
    optionally with a 'mode' argument to specify the mode of the socket file
    created by C{listen}::

        serverFromString(reactor, "unix:/var/run/finger")
        serverFromString(reactor, "unix:/var/run/finger:mode=660")

    This function is also extensible; new endpoint types may be registered as
    L{IStreamServerEndpointStringParser} plugins.  See that interface for more
    information.

    @param reactor: The server endpoint will be constructed with this reactor.

    @param description: The strports description to parse.
    @type description: L{str}

    @return: A new endpoint which can be used to listen with the parameters
        given by C{description}.

    @rtype: L{IStreamServerEndpoint<twisted.internet.interfaces.IStreamServerEndpoint>}

    @raise ValueError: when the 'description' string cannot be parsed.

    @since: 10.2
    """
    nameOrPlugin, args, kw = _parseServer(description, None)
    if type(nameOrPlugin) is not str:
        plugin = nameOrPlugin
        return plugin.parseStreamServer(reactor, *args, **kw)
    else:
        name = nameOrPlugin
    # Chop out the factory.
    args = args[:1] + args[2:]
    return _endpointServerFactories[name](reactor, *args, **kw)


def quoteStringArgument(argument):
    """
    Quote an argument to L{serverFromString} and L{clientFromString}.  Since
    arguments are separated with colons and colons are escaped with
    backslashes, some care is necessary if, for example, you have a pathname,
    you may be tempted to interpolate into a string like this::

        serverFromString(reactor, "ssl:443:privateKey=%s" % (myPathName,))

    This may appear to work, but will have portability issues (Windows
    pathnames, for example).  Usually you should just construct the appropriate
    endpoint type rather than interpolating strings, which in this case would
    be L{SSL4ServerEndpoint}.  There are some use-cases where you may need to
    generate such a string, though; for example, a tool to manipulate a
    configuration file which has strports descriptions in it.  To be correct in
    those cases, do this instead::

        serverFromString(reactor, "ssl:443:privateKey=%s" %
                         (quoteStringArgument(myPathName),))

    @param argument: The part of the endpoint description string you want to
        pass through.

    @type argument: C{str}

    @return: The quoted argument.

    @rtype: C{str}
    """
    backslash, colon = "\\:"
    for c in backslash, colon:
        argument = argument.replace(c, backslash + c)
    return argument


def _parseClientTCP(*args, **kwargs):
    """
    Perform any argument value coercion necessary for TCP client parameters.

    Valid positional arguments to this function are host and port.

    Valid keyword arguments to this function are all L{IReactorTCP.connectTCP}
    arguments.

    @return: The coerced values as a C{dict}.
    """

    if len(args) == 2:
        kwargs["port"] = int(args[1])
        kwargs["host"] = args[0]
    elif len(args) == 1:
        if "host" in kwargs:
            kwargs["port"] = int(args[0])
        else:
            kwargs["host"] = args[0]

    try:
        kwargs["port"] = int(kwargs["port"])
    except KeyError:
        pass

    try:
        kwargs["timeout"] = int(kwargs["timeout"])
    except KeyError:
        pass

    try:
        kwargs["bindAddress"] = (kwargs["bindAddress"], 0)
    except KeyError:
        pass

    return kwargs


def _loadCAsFromDir(directoryPath):
    """
    Load certificate-authority certificate objects in a given directory.

    @param directoryPath: a L{unicode} or L{bytes} pointing at a directory to
        load .pem files from, or L{None}.

    @return: an L{IOpenSSLTrustRoot} provider.
    """
    caCerts = {}
    for child in directoryPath.children():
        if not child.asTextMode().basename().split(".")[-1].lower() == "pem":
            continue
        try:
            data = child.getContent()
        except OSError:
            # Permission denied, corrupt disk, we don't care.
            continue
        try:
            theCert = Certificate.loadPEM(data)
        except SSLError:
            # Duplicate certificate, invalid certificate, etc.  We don't care.
            pass
        else:
            caCerts[theCert.digest()] = theCert
    return trustRootFromCertificates(caCerts.values())


def _parseTrustRootPath(pathName):
    """
    Parse a string referring to a directory full of certificate authorities
    into a trust root.

    @param pathName: path name
    @type pathName: L{unicode} or L{bytes} or L{None}

    @return: L{None} or L{IOpenSSLTrustRoot}
    """
    if pathName is None:
        return None
    return _loadCAsFromDir(FilePath(pathName))


def _privateCertFromPaths(certificatePath, keyPath):
    """
    Parse a certificate path and key path, either or both of which might be
    L{None}, into a certificate object.

    @param certificatePath: the certificate path
    @type certificatePath: L{bytes} or L{unicode} or L{None}

    @param keyPath: the private key path
    @type keyPath: L{bytes} or L{unicode} or L{None}

    @return: a L{PrivateCertificate} or L{None}
    """
    if certificatePath is None:
        return None
    certBytes = FilePath(certificatePath).getContent()
    if keyPath is None:
        return PrivateCertificate.loadPEM(certBytes)
    else:
        return PrivateCertificate.fromCertificateAndKeyPair(
            Certificate.loadPEM(certBytes),
            KeyPair.load(FilePath(keyPath).getContent(), 1),
        )


def _parseClientSSLOptions(kwargs):
    """
    Parse common arguments for SSL endpoints, creating an L{CertificateOptions}
    instance.

    @param kwargs: A dict of keyword arguments to be parsed, potentially
        containing keys C{certKey}, C{privateKey}, C{caCertsDir}, and
        C{hostname}.  See L{_parseClientSSL}.
    @type kwargs: L{dict}

    @return: The remaining arguments, including a new key C{sslContextFactory}.
    """
    hostname = kwargs.pop("hostname", None)
    clientCertificate = _privateCertFromPaths(
        kwargs.pop("certKey", None), kwargs.pop("privateKey", None)
    )
    trustRoot = _parseTrustRootPath(kwargs.pop("caCertsDir", None))
    if hostname is not None:
        configuration = optionsForClientTLS(
            _idnaText(hostname),
            trustRoot=trustRoot,
            clientCertificate=clientCertificate,
        )
    else:
        # _really_ though, you should specify a hostname.
        if clientCertificate is not None:
            privateKeyOpenSSL = clientCertificate.privateKey.original
            certificateOpenSSL = clientCertificate.original
        else:
            privateKeyOpenSSL = None
            certificateOpenSSL = None
        configuration = CertificateOptions(
            trustRoot=trustRoot,
            privateKey=privateKeyOpenSSL,
            certificate=certificateOpenSSL,
        )
    kwargs["sslContextFactory"] = configuration
    return kwargs


def _parseClientSSL(*args, **kwargs):
    """
    Perform any argument value coercion necessary for SSL client parameters.

    Valid keyword arguments to this function are all L{IReactorSSL.connectSSL}
    arguments except for C{contextFactory}.  Instead, C{certKey} (the path name
    of the certificate file) C{privateKey} (the path name of the private key
    associated with the certificate) are accepted and used to construct a
    context factory.

    Valid positional arguments to this function are host and port.

    @keyword caCertsDir: The one parameter which is not part of
        L{IReactorSSL.connectSSL}'s signature, this is a path name used to
        construct a list of certificate authority certificates.  The directory
        will be scanned for files ending in C{.pem}, all of which will be
        considered valid certificate authorities for this connection.
    @type caCertsDir: L{str}

    @keyword hostname: The hostname to use for validating the server's
        certificate.
    @type hostname: L{unicode}

    @return: The coerced values as a L{dict}.
    """
    kwargs = _parseClientTCP(*args, **kwargs)
    return _parseClientSSLOptions(kwargs)


def _parseClientUNIX(*args, **kwargs):
    """
    Perform any argument value coercion necessary for UNIX client parameters.

    Valid keyword arguments to this function are all L{IReactorUNIX.connectUNIX}
    keyword arguments except for C{checkPID}.  Instead, C{lockfile} is accepted
    and has the same meaning.  Also C{path} is used instead of C{address}.

    Valid positional arguments to this function are C{path}.

    @return: The coerced values as a C{dict}.
    """
    if len(args) == 1:
        kwargs["path"] = args[0]

    try:
        kwargs["checkPID"] = bool(int(kwargs.pop("lockfile")))
    except KeyError:
        pass
    try:
        kwargs["timeout"] = int(kwargs["timeout"])
    except KeyError:
        pass
    return kwargs


_clientParsers = {
    "TCP": _parseClientTCP,
    "SSL": _parseClientSSL,
    "UNIX": _parseClientUNIX,
}


def clientFromString(reactor, description):
    """
    Construct a client endpoint from a description string.

    Client description strings are much like server description strings,
    although they take all of their arguments as keywords, aside from host and
    port.

    You can create a TCP client endpoint with the 'host' and 'port' arguments,
    like so::

        clientFromString(reactor, "tcp:host=www.example.com:port=80")

    or, without specifying host and port keywords::

        clientFromString(reactor, "tcp:www.example.com:80")

    Or you can specify only one or the other, as in the following 2 examples::

        clientFromString(reactor, "tcp:host=www.example.com:80")
        clientFromString(reactor, "tcp:www.example.com:port=80")

    or an SSL client endpoint with those arguments, plus the arguments used by
    the server SSL, for a client certificate::

        clientFromString(reactor, "ssl:web.example.com:443:"
                                  "privateKey=foo.pem:certKey=foo.pem")

    to specify your certificate trust roots, you can identify a directory with
    PEM files in it with the C{caCertsDir} argument::

        clientFromString(reactor, "ssl:host=web.example.com:port=443:"
                                  "caCertsDir=/etc/ssl/certs")

    Both TCP and SSL client endpoint description strings can include a
    'bindAddress' keyword argument, whose value should be a local IPv4
    address. This fixes the client socket to that IP address::

        clientFromString(reactor, "tcp:www.example.com:80:"
                                  "bindAddress=192.0.2.100")

    NB: Fixed client ports are not currently supported in TCP or SSL
    client endpoints. The client socket will always use an ephemeral
    port assigned by the operating system

    You can create a UNIX client endpoint with the 'path' argument and optional
    'lockfile' and 'timeout' arguments::

        clientFromString(
            reactor, b"unix:path=/var/foo/bar:lockfile=1:timeout=9")

    or, with the path as a positional argument with or without optional
    arguments as in the following 2 examples::

        clientFromString(reactor, "unix:/var/foo/bar")
        clientFromString(reactor, "unix:/var/foo/bar:lockfile=1:timeout=9")

    This function is also extensible; new endpoint types may be registered as
    L{IStreamClientEndpointStringParserWithReactor} plugins.  See that
    interface for more information.

    @param reactor: The client endpoint will be constructed with this reactor.

    @param description: The strports description to parse.
    @type description: L{str}

    @return: A new endpoint which can be used to connect with the parameters
        given by C{description}.
    @rtype: L{IStreamClientEndpoint<twisted.internet.interfaces.IStreamClientEndpoint>}

    @since: 10.2
    """
    args, kwargs = _parse(description)
    aname = args.pop(0)
    name = aname.upper()
    if name not in _clientParsers:
        plugin = _matchPluginToPrefix(
            getPlugins(IStreamClientEndpointStringParserWithReactor), name
        )
        return plugin.parseStreamClient(reactor, *args, **kwargs)
    kwargs = _clientParsers[name](*args, **kwargs)
    return _endpointClientFactories[name](reactor, **kwargs)


def connectProtocol(endpoint, protocol):
    """
    Connect a protocol instance to an endpoint.

    This allows using a client endpoint without having to create a factory.

    @param endpoint: A client endpoint to connect to.

    @param protocol: A protocol instance.

    @return: The result of calling C{connect} on the endpoint, i.e. a
        L{Deferred} that will fire with the protocol when connected, or an
        appropriate error.

    @since: 13.1
    """

    class OneShotFactory(Factory):
        def buildProtocol(self, addr):
            return protocol

    return endpoint.connect(OneShotFactory())


@implementer(interfaces.IStreamClientEndpoint)
class _WrapperEndpoint:
    """
    An endpoint that wraps another endpoint.
    """

    def __init__(self, wrappedEndpoint, wrapperFactory):
        """
        Construct a L{_WrapperEndpoint}.
        """
        self._wrappedEndpoint = wrappedEndpoint
        self._wrapperFactory = wrapperFactory

    def connect(self, protocolFactory):
        """
        Connect the given protocol factory and unwrap its result.
        """
        return self._wrappedEndpoint.connect(
            self._wrapperFactory(protocolFactory)
        ).addCallback(lambda protocol: protocol.wrappedProtocol)


@implementer(interfaces.IStreamServerEndpoint)
class _WrapperServerEndpoint:
    """
    A server endpoint that wraps another server endpoint.
    """

    def __init__(self, wrappedEndpoint, wrapperFactory):
        """
        Construct a L{_WrapperServerEndpoint}.
        """
        self._wrappedEndpoint = wrappedEndpoint
        self._wrapperFactory = wrapperFactory

    def listen(self, protocolFactory):
        """
        Connect the given protocol factory and unwrap its result.
        """
        return self._wrappedEndpoint.listen(self._wrapperFactory(protocolFactory))


def wrapClientTLS(connectionCreator, wrappedEndpoint):
    """
    Wrap an endpoint which upgrades to TLS as soon as the connection is
    established.

    @since: 16.0

    @param connectionCreator: The TLS options to use when connecting; see
        L{twisted.internet.ssl.optionsForClientTLS} for how to construct this.
    @type connectionCreator:
        L{twisted.internet.interfaces.IOpenSSLClientConnectionCreator}

    @param wrappedEndpoint: The endpoint to wrap.
    @type wrappedEndpoint: An L{IStreamClientEndpoint} provider.

    @return: an endpoint that provides transport level encryption layered on
        top of C{wrappedEndpoint}
    @rtype: L{twisted.internet.interfaces.IStreamClientEndpoint}
    """
    if TLSMemoryBIOFactory is None:
        raise NotImplementedError(
            "OpenSSL not available. Try `pip install twisted[tls]`."
        )
    return _WrapperEndpoint(
        wrappedEndpoint,
        lambda protocolFactory: TLSMemoryBIOFactory(
            connectionCreator, True, protocolFactory
        ),
    )


def _parseClientTLS(
    reactor,
    host,
    port,
    timeout=b"30",
    bindAddress=None,
    certificate=None,
    privateKey=None,
    trustRoots=None,
    endpoint=None,
    **kwargs,
):
    """
    Internal method to construct an endpoint from string parameters.

    @param reactor: The reactor passed to L{clientFromString}.

    @param host: The hostname to connect to.
    @type host: L{bytes} or L{unicode}

    @param port: The port to connect to.
    @type port: L{bytes} or L{unicode}

    @param timeout: For each individual connection attempt, the number of
        seconds to wait before assuming the connection has failed.
    @type timeout: L{bytes} or L{unicode}

    @param bindAddress: The address to which to bind outgoing connections.
    @type bindAddress: L{bytes} or L{unicode}

    @param certificate: a string representing a filesystem path to a
        PEM-encoded certificate.
    @type certificate: L{bytes} or L{unicode}

    @param privateKey: a string representing a filesystem path to a PEM-encoded
        certificate.
    @type privateKey: L{bytes} or L{unicode}

    @param endpoint: an optional string endpoint description of an endpoint to
        wrap; if this is passed then C{host} is used only for certificate
        verification.
    @type endpoint: L{bytes} or L{unicode}

    @return: a client TLS endpoint
    @rtype: L{IStreamClientEndpoint}
    """
    if kwargs:
        raise TypeError("unrecognized keyword arguments present", list(kwargs.keys()))
    host = host if isinstance(host, str) else host.decode("utf-8")
    bindAddress = (
        bindAddress
        if isinstance(bindAddress, str) or bindAddress is None
        else bindAddress.decode("utf-8")
    )
    port = int(port)
    timeout = int(timeout)
    return wrapClientTLS(
        optionsForClientTLS(
            host,
            trustRoot=_parseTrustRootPath(trustRoots),
            clientCertificate=_privateCertFromPaths(certificate, privateKey),
        ),
        clientFromString(reactor, endpoint)
        if endpoint is not None
        else HostnameEndpoint(reactor, _idnaBytes(host), port, timeout, bindAddress),
    )


@implementer(IPlugin, IStreamClientEndpointStringParserWithReactor)
class _TLSClientEndpointParser:
    """
    Stream client endpoint string parser for L{wrapClientTLS} with
    L{HostnameEndpoint}.

    @ivar prefix: See
        L{IStreamClientEndpointStringParserWithReactor.prefix}.
    """

    prefix = "tls"

    @staticmethod
    def parseStreamClient(reactor, *args, **kwargs):
        """
        Redirects to another function L{_parseClientTLS}; tricks zope.interface
        into believing the interface is correctly implemented, since the
        signature is (C{reactor}, C{*args}, C{**kwargs}).  See
        L{_parseClientTLS} for the specific signature description for this
        endpoint parser.

        @param reactor: The reactor passed to L{clientFromString}.

        @param args: The positional arguments in the endpoint description.
        @type args: L{tuple}

        @param kwargs: The named arguments in the endpoint description.
        @type kwargs: L{dict}

        @return: a client TLS endpoint
        @rtype: L{IStreamClientEndpoint}
        """
        return _parseClientTLS(reactor, *args, **kwargs)<|MERGE_RESOLUTION|>--- conflicted
+++ resolved
@@ -17,11 +17,7 @@
 import re
 import socket
 import warnings
-<<<<<<< HEAD
 from typing import Optional, Sequence, Type
-=======
-from typing import Optional
->>>>>>> cc6c525d
 from unicodedata import normalize
 
 from zope.interface import directlyProvides, implementer, provider

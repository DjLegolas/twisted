# Copyright 2005 Divmod, Inc.  See LICENSE file for details
# Copyright (c) Twisted Matrix Laboratories.
# See LICENSE for details.

"""
Tests for L{twisted.internet._sslverify}.
"""

from __future__ import division, absolute_import

import sys
import itertools
import datetime

from zope.interface import implementer
from twisted.python.reflect import requireModule

skipSSL = None
skipSNI = None
skipNPN = None
skipALPN = None

if requireModule("OpenSSL"):
    import ipaddress

    from twisted.internet import ssl

    from OpenSSL import SSL
    from OpenSSL.crypto import get_elliptic_curves
    from OpenSSL.crypto import PKey, X509
    from OpenSSL.crypto import TYPE_RSA, FILETYPE_PEM

    from cryptography import x509
    from cryptography.hazmat.backends import default_backend
    from cryptography.hazmat.primitives import hashes
    from cryptography.hazmat.primitives.asymmetric import rsa
    from cryptography.hazmat.primitives.serialization import (
        PrivateFormat, NoEncryption
    )

    from cryptography.x509.oid import NameOID
    from cryptography.hazmat.primitives.serialization import Encoding

    try:
        ctx = SSL.Context(SSL.SSLv23_METHOD)
        ctx.set_npn_advertise_callback(lambda c: None)
    except NotImplementedError:
        skipNPN = "OpenSSL 1.0.1 or greater required for NPN support"

    try:
        ctx = SSL.Context(SSL.SSLv23_METHOD)
        ctx.set_alpn_select_callback(lambda c: None)
    except NotImplementedError:
        skipALPN = "OpenSSL 1.0.2 or greater required for ALPN support"
else:
    skipSSL = "OpenSSL is required for SSL tests."
    skipSNI = skipSSL
    skipNPN = skipSSL
    skipALPN = skipSSL

from twisted.test.test_twisted import SetAsideModule
from twisted.test.iosim import connectedServerAndClient

from twisted.internet.error import ConnectionClosed
from twisted.python.compat import nativeString
from twisted.python.filepath import FilePath
from twisted.python.modules import getModule

from twisted.trial import unittest, util
from twisted.internet import protocol, defer, reactor
from twisted.internet._idna import _idnaText

from twisted.internet.error import CertificateError, ConnectionLost
from twisted.internet import interfaces
from incremental import Version

if not skipSSL:
    from twisted.internet.ssl import platformTrust, VerificationError
    from twisted.internet import _sslverify as sslverify
    from twisted.protocols.tls import TLSMemoryBIOFactory


# A couple of static PEM-format certificates to be used by various tests.
A_HOST_CERTIFICATE_PEM = """
-----BEGIN CERTIFICATE-----
        MIIC2jCCAkMCAjA5MA0GCSqGSIb3DQEBBAUAMIG0MQswCQYDVQQGEwJVUzEiMCAG
        A1UEAxMZZXhhbXBsZS50d2lzdGVkbWF0cml4LmNvbTEPMA0GA1UEBxMGQm9zdG9u
        MRwwGgYDVQQKExNUd2lzdGVkIE1hdHJpeCBMYWJzMRYwFAYDVQQIEw1NYXNzYWNo
        dXNldHRzMScwJQYJKoZIhvcNAQkBFhhub2JvZHlAdHdpc3RlZG1hdHJpeC5jb20x
        ETAPBgNVBAsTCFNlY3VyaXR5MB4XDTA2MDgxNjAxMDEwOFoXDTA3MDgxNjAxMDEw
        OFowgbQxCzAJBgNVBAYTAlVTMSIwIAYDVQQDExlleGFtcGxlLnR3aXN0ZWRtYXRy
        aXguY29tMQ8wDQYDVQQHEwZCb3N0b24xHDAaBgNVBAoTE1R3aXN0ZWQgTWF0cml4
        IExhYnMxFjAUBgNVBAgTDU1hc3NhY2h1c2V0dHMxJzAlBgkqhkiG9w0BCQEWGG5v
        Ym9keUB0d2lzdGVkbWF0cml4LmNvbTERMA8GA1UECxMIU2VjdXJpdHkwgZ8wDQYJ
        KoZIhvcNAQEBBQADgY0AMIGJAoGBAMzH8CDF/U91y/bdbdbJKnLgnyvQ9Ig9ZNZp
        8hpsu4huil60zF03+Lexg2l1FIfURScjBuaJMR6HiMYTMjhzLuByRZ17KW4wYkGi
        KXstz03VIKy4Tjc+v4aXFI4XdRw10gGMGQlGGscXF/RSoN84VoDKBfOMWdXeConJ
        VyC4w3iJAgMBAAEwDQYJKoZIhvcNAQEEBQADgYEAviMT4lBoxOgQy32LIgZ4lVCj
        JNOiZYg8GMQ6y0ugp86X80UjOvkGtNf/R7YgED/giKRN/q/XJiLJDEhzknkocwmO
        S+4b2XpiaZYxRyKWwL221O7CGmtWYyZl2+92YYmmCiNzWQPfP6BOMlfax0AGLHls
        fXzCWdG0O/3Lk2SRM0I=
-----END CERTIFICATE-----
"""

A_PEER_CERTIFICATE_PEM = """
-----BEGIN CERTIFICATE-----
        MIIC3jCCAkcCAjA6MA0GCSqGSIb3DQEBBAUAMIG2MQswCQYDVQQGEwJVUzEiMCAG
        A1UEAxMZZXhhbXBsZS50d2lzdGVkbWF0cml4LmNvbTEPMA0GA1UEBxMGQm9zdG9u
        MRwwGgYDVQQKExNUd2lzdGVkIE1hdHJpeCBMYWJzMRYwFAYDVQQIEw1NYXNzYWNo
        dXNldHRzMSkwJwYJKoZIhvcNAQkBFhpzb21lYm9keUB0d2lzdGVkbWF0cml4LmNv
        bTERMA8GA1UECxMIU2VjdXJpdHkwHhcNMDYwODE2MDEwMTU2WhcNMDcwODE2MDEw
        MTU2WjCBtjELMAkGA1UEBhMCVVMxIjAgBgNVBAMTGWV4YW1wbGUudHdpc3RlZG1h
        dHJpeC5jb20xDzANBgNVBAcTBkJvc3RvbjEcMBoGA1UEChMTVHdpc3RlZCBNYXRy
        aXggTGFiczEWMBQGA1UECBMNTWFzc2FjaHVzZXR0czEpMCcGCSqGSIb3DQEJARYa
        c29tZWJvZHlAdHdpc3RlZG1hdHJpeC5jb20xETAPBgNVBAsTCFNlY3VyaXR5MIGf
        MA0GCSqGSIb3DQEBAQUAA4GNADCBiQKBgQCnm+WBlgFNbMlHehib9ePGGDXF+Nz4
        CjGuUmVBaXCRCiVjg3kSDecwqfb0fqTksBZ+oQ1UBjMcSh7OcvFXJZnUesBikGWE
        JE4V8Bjh+RmbJ1ZAlUPZ40bAkww0OpyIRAGMvKG+4yLFTO4WDxKmfDcrOb6ID8WJ
        e1u+i3XGkIf/5QIDAQABMA0GCSqGSIb3DQEBBAUAA4GBAD4Oukm3YYkhedUepBEA
        vvXIQhVDqL7mk6OqYdXmNj6R7ZMC8WWvGZxrzDI1bZuB+4aIxxd1FXC3UOHiR/xg
        i9cDl1y8P/qRp4aEBNF6rI0D4AxTbfnHQx4ERDAOShJdYZs/2zifPJ6va6YvrEyr
        yqDtGhklsWW3ZwBzEh5VEOUp
-----END CERTIFICATE-----
"""

A_KEYPAIR = getModule(__name__).filePath.sibling('server.pem').getContent()


def counter(counter=itertools.count()):
    """
    Each time we're called, return the next integer in the natural numbers.
    """
    return next(counter)



def makeCertificate(**kw):
    keypair = PKey()
    keypair.generate_key(TYPE_RSA, 1024)

    certificate = X509()
    certificate.gmtime_adj_notBefore(0)
    certificate.gmtime_adj_notAfter(60 * 60 * 24 * 365) # One year
    for xname in certificate.get_issuer(), certificate.get_subject():
        for (k, v) in kw.items():
            setattr(xname, k, nativeString(v))

    certificate.set_serial_number(counter())
    certificate.set_pubkey(keypair)
    certificate.sign(keypair, "md5")

    return keypair, certificate



def certificatesForAuthorityAndServer(serviceIdentity=u'example.com'):
    """
    Create a self-signed CA certificate and server certificate signed by the
    CA.

    @param serviceIdentity: The identity (hostname) of the server.
    @type serviceIdentity: L{unicode}

    @return: a 2-tuple of C{(certificate_authority_certificate,
        server_certificate)}
    @rtype: L{tuple} of (L{sslverify.Certificate},
        L{sslverify.PrivateCertificate})
    """
    commonNameForCA = x509.Name(
        [x509.NameAttribute(NameOID.COMMON_NAME, u'Testing Example CA')]
    )
    commonNameForServer = x509.Name(
        [x509.NameAttribute(NameOID.COMMON_NAME, u'Testing Example Server')]
    )
    oneDay = datetime.timedelta(1, 0, 0)
    privateKeyForCA = rsa.generate_private_key(
        public_exponent=65537,
        key_size=4096,
        backend=default_backend()
    )
    publicKeyForCA = privateKeyForCA.public_key()
    caCertificate = (
        x509.CertificateBuilder()
        .subject_name(commonNameForCA)
        .issuer_name(commonNameForCA)
        .not_valid_before(datetime.datetime.today() - oneDay)
        .not_valid_after(datetime.datetime.today() + oneDay)
        .serial_number(x509.random_serial_number())
        .public_key(publicKeyForCA)
        .add_extension(
            x509.BasicConstraints(ca=True, path_length=9), critical=True,
        )
        .sign(
            private_key=privateKeyForCA, algorithm=hashes.SHA256(),
            backend=default_backend()
        )
    )

    privateKeyForServer = rsa.generate_private_key(
        public_exponent=65537,
        key_size=4096,
        backend=default_backend()
    )
    publicKeyForServer = privateKeyForServer.public_key()

    try:
        ipAddress = ipaddress.ip_address(serviceIdentity)
    except ValueError:
<<<<<<< HEAD
        subjectAlternativeNames = [x509.DNSName(serviceIdentity)]
=======
        subjectAlternativeNames = [
            x509.DNSName(serviceIdentity.encode("idna").decode("ascii"))
        ]
>>>>>>> 55fb0c49
    else:
        subjectAlternativeNames = [x509.IPAddress(ipAddress)]

    serverCertificate = (
        x509.CertificateBuilder()
        .subject_name(commonNameForServer)
        .issuer_name(commonNameForCA)
        .not_valid_before(datetime.datetime.today() - oneDay)
        .not_valid_after(datetime.datetime.today() + oneDay)
        .serial_number(x509.random_serial_number())
        .public_key(publicKeyForServer)
        .add_extension(
            x509.BasicConstraints(ca=False, path_length=None), critical=True,
        )
        .add_extension(
            x509.SubjectAlternativeName(
                subjectAlternativeNames
            ),
            critical=True,
        )
        .sign(
            private_key=privateKeyForCA, algorithm=hashes.SHA256(),
            backend=default_backend()
        )
    )
    caSelfCert = sslverify.Certificate.loadPEM(
        caCertificate.public_bytes(Encoding.PEM)
    )
    serverCert = sslverify.PrivateCertificate.loadPEM(
        b"\n".join([privateKeyForServer.private_bytes(
                        Encoding.PEM,
                        PrivateFormat.TraditionalOpenSSL,
                        NoEncryption(),
                    ),
                    serverCertificate.public_bytes(Encoding.PEM)])
    )

    return caSelfCert, serverCert



def _loopbackTLSConnection(serverOpts, clientOpts):
    """
    Common implementation code for both L{loopbackTLSConnection} and
    L{loopbackTLSConnectionInMemory}. Creates a loopback TLS connection
    using the provided server and client context factories.

    @param serverOpts: An OpenSSL context factory for the server.
    @type serverOpts: C{OpenSSLCertificateOptions}, or any class with an
        equivalent API.

    @param clientOpts: An OpenSSL context factory for the client.
    @type clientOpts: C{OpenSSLCertificateOptions}, or any class with an
        equivalent API.

    @return: 5-tuple of server-tls-protocol, server-inner-protocol,
        client-tls-protocol, client-inner-protocol and L{IOPump}
    @rtype: L{tuple}
    """
    class GreetingServer(protocol.Protocol):
        greeting = b"greetings!"
        def connectionMade(self):
            self.transport.write(self.greeting)

    class ListeningClient(protocol.Protocol):
        data = b''
        lostReason = None
        def dataReceived(self, data):
            self.data += data
        def connectionLost(self, reason):
            self.lostReason = reason

    clientWrappedProto = ListeningClient()
    serverWrappedProto = GreetingServer()

    plainClientFactory = protocol.Factory()
    plainClientFactory.protocol = lambda: clientWrappedProto
    plainServerFactory = protocol.Factory()
    plainServerFactory.protocol = lambda: serverWrappedProto

    clientFactory = TLSMemoryBIOFactory(
        clientOpts, isClient=True,
        wrappedFactory=plainServerFactory
    )
    serverFactory = TLSMemoryBIOFactory(
        serverOpts, isClient=False,
        wrappedFactory=plainClientFactory
    )

    sProto, cProto, pump = connectedServerAndClient(
        lambda: serverFactory.buildProtocol(None),
        lambda: clientFactory.buildProtocol(None)
    )
    return sProto, cProto, serverWrappedProto, clientWrappedProto, pump



def loopbackTLSConnection(trustRoot, privateKeyFile, chainedCertFile=None):
    """
    Create a loopback TLS connection with the given trust and keys.

    @param trustRoot: the C{trustRoot} argument for the client connection's
        context.
    @type trustRoot: L{sslverify.IOpenSSLTrustRoot}

    @param privateKeyFile: The name of the file containing the private key.
    @type privateKeyFile: L{str} (native string; file name)

    @param chainedCertFile: The name of the chained certificate file.
    @type chainedCertFile: L{str} (native string; file name)

    @return: 3-tuple of server-protocol, client-protocol, and L{IOPump}
    @rtype: L{tuple}
    """
    class ContextFactory(object):
        def getContext(self):
            """
            Create a context for the server side of the connection.

            @return: an SSL context using a certificate and key.
            @rtype: C{OpenSSL.SSL.Context}
            """
            ctx = SSL.Context(SSL.TLSv1_METHOD)
            if chainedCertFile is not None:
                ctx.use_certificate_chain_file(chainedCertFile)
            ctx.use_privatekey_file(privateKeyFile)
            # Let the test author know if they screwed something up.
            ctx.check_privatekey()
            return ctx

    serverOpts = ContextFactory()
    clientOpts = sslverify.OpenSSLCertificateOptions(trustRoot=trustRoot)

    return _loopbackTLSConnection(serverOpts, clientOpts)



def loopbackTLSConnectionInMemory(trustRoot, privateKey,
                                  serverCertificate, clientProtocols=None,
                                  serverProtocols=None,
                                  clientOptions=None):
    """
    Create a loopback TLS connection with the given trust and keys. Like
    L{loopbackTLSConnection}, but using in-memory certificates and keys rather
    than writing them to disk.

    @param trustRoot: the C{trustRoot} argument for the client connection's
        context.
    @type trustRoot: L{sslverify.IOpenSSLTrustRoot}

    @param privateKey: The private key.
    @type privateKey: L{str} (native string)

    @param serverCertificate: The certificate used by the server.
    @type chainedCertFile: L{str} (native string)

    @param clientProtocols: The protocols the client is willing to negotiate
        using NPN/ALPN.

    @param serverProtocols: The protocols the server is willing to negotiate
        using NPN/ALPN.

    @param clientOptions: The type of C{OpenSSLCertificateOptions} class to
        use for the client. Defaults to C{OpenSSLCertificateOptions}.

    @return: 3-tuple of server-protocol, client-protocol, and L{IOPump}
    @rtype: L{tuple}
    """
    if clientOptions is None:
        clientOptions = sslverify.OpenSSLCertificateOptions

    clientCertOpts = clientOptions(
        trustRoot=trustRoot,
        acceptableProtocols=clientProtocols
    )
    serverCertOpts = sslverify.OpenSSLCertificateOptions(
        privateKey=privateKey,
        certificate=serverCertificate,
        acceptableProtocols=serverProtocols,
    )

    return _loopbackTLSConnection(serverCertOpts, clientCertOpts)



def pathContainingDumpOf(testCase, *dumpables):
    """
    Create a temporary file to store some serializable-as-PEM objects in, and
    return its name.

    @param testCase: a test case to use for generating a temporary directory.
    @type testCase: L{twisted.trial.unittest.TestCase}

    @param dumpables: arguments are objects from pyOpenSSL with a C{dump}
        method, taking a pyOpenSSL file-type constant, such as
        L{OpenSSL.crypto.FILETYPE_PEM} or L{OpenSSL.crypto.FILETYPE_ASN1}.
    @type dumpables: L{tuple} of L{object} with C{dump} method taking L{int}
        returning L{bytes}

    @return: the path to a file where all of the dumpables were dumped in PEM
        format.
    @rtype: L{str}
    """
    fname = testCase.mktemp()
    with open(fname, "wb") as f:
        for dumpable in dumpables:
            f.write(dumpable.dump(FILETYPE_PEM))
    return fname



class DataCallbackProtocol(protocol.Protocol):
    def dataReceived(self, data):
        d, self.factory.onData = self.factory.onData, None
        if d is not None:
            d.callback(data)

    def connectionLost(self, reason):
        d, self.factory.onLost = self.factory.onLost, None
        if d is not None:
            d.errback(reason)

class WritingProtocol(protocol.Protocol):
    byte = b'x'
    def connectionMade(self):
        self.transport.write(self.byte)

    def connectionLost(self, reason):
        self.factory.onLost.errback(reason)



class FakeContext(object):
    """
    Introspectable fake of an C{OpenSSL.SSL.Context}.

    Saves call arguments for later introspection.

    Necessary because C{Context} offers poor introspection.  cf. this
    U{pyOpenSSL bug<https://bugs.launchpad.net/pyopenssl/+bug/1173899>}.

    @ivar _method: See C{method} parameter of L{__init__}.

    @ivar _options: L{int} of C{OR}ed values from calls of L{set_options}.

    @ivar _certificate: Set by L{use_certificate}.

    @ivar _privateKey: Set by L{use_privatekey}.

    @ivar _verify: Set by L{set_verify}.

    @ivar _verifyDepth: Set by L{set_verify_depth}.

    @ivar _mode: Set by L{set_mode}.

    @ivar _sessionID: Set by L{set_session_id}.

    @ivar _extraCertChain: Accumulated L{list} of all extra certificates added
        by L{add_extra_chain_cert}.

    @ivar _cipherList: Set by L{set_cipher_list}.

    @ivar _dhFilename: Set by L{load_tmp_dh}.

    @ivar _defaultVerifyPathsSet: Set by L{set_default_verify_paths}

    @ivar _ecCurve: Set by L{set_tmp_ecdh}
    """
    _options = 0

    def __init__(self, method):
        self._method = method
        self._extraCertChain = []
        self._defaultVerifyPathsSet = False
        self._ecCurve = None


    def set_options(self, options):
        self._options |= options


    def use_certificate(self, certificate):
        self._certificate = certificate


    def use_privatekey(self, privateKey):
        self._privateKey = privateKey


    def check_privatekey(self):
        return None


    def set_mode(self, mode):
        """
        Set the mode. See L{SSL.Context.set_mode}.

        @param mode: See L{SSL.Context.set_mode}.
        """
        self._mode = mode


    def set_verify(self, flags, callback):
        self._verify = flags, callback


    def set_verify_depth(self, depth):
        self._verifyDepth = depth


    def set_session_id(self, sessionID):
        self._sessionID = sessionID


    def add_extra_chain_cert(self, cert):
        self._extraCertChain.append(cert)


    def set_cipher_list(self, cipherList):
        self._cipherList = cipherList


    def load_tmp_dh(self, dhfilename):
        self._dhFilename = dhfilename


    def set_default_verify_paths(self):
        """
        Set the default paths for the platform.
        """
        self._defaultVerifyPathsSet = True


    def set_tmp_ecdh(self, curve):
        """
        Set an ECDH curve.  Should only be called by OpenSSL 1.0.1
        code.

        @param curve: See L{OpenSSL.SSL.Context.set_tmp_ecdh}
        """
        self._ecCurve = curve



class ClientOptionsTests(unittest.SynchronousTestCase):
    """
    Tests for L{sslverify.optionsForClientTLS}.
    """
    if skipSSL:
        skip = skipSSL

    def test_extraKeywords(self):
        """
        When passed a keyword parameter other than C{extraCertificateOptions},
        L{sslverify.optionsForClientTLS} raises an exception just like a
        normal Python function would.
        """
        error = self.assertRaises(
            TypeError,
            sslverify.optionsForClientTLS,
            hostname=u'alpha', someRandomThing=u'beta',
        )
        self.assertEqual(
            str(error),
            "optionsForClientTLS() got an unexpected keyword argument "
            "'someRandomThing'"
        )


    def test_bytesFailFast(self):
        """
        If you pass L{bytes} as the hostname to
        L{sslverify.optionsForClientTLS} it immediately raises a L{TypeError}.
        """
        error = self.assertRaises(
            TypeError,
            sslverify.optionsForClientTLS, b'not-actually-a-hostname.com'
        )
        expectedText = (
            "optionsForClientTLS requires text for host names, not " +
            bytes.__name__
        )
        self.assertEqual(str(error), expectedText)


    def test_dNSNameHostname(self):
        """
        If you pass a dNSName to L{sslverify.optionsForClientTLS}
<<<<<<< HEAD
        L{_sendSNI} will be True
        """
        options = sslverify.optionsForClientTLS(u'example.com')
        self.assertTrue(options._sendSNI)
=======
        L{_hostnameIsDnsName} will be True
        """
        options = sslverify.optionsForClientTLS(u'example.com')
        self.assertTrue(options._hostnameIsDnsName)
>>>>>>> 55fb0c49


    def test_IPv4AddressHostname(self):
        """
        If you pass an IPv4 address to L{sslverify.optionsForClientTLS}
<<<<<<< HEAD
        L{_sendSNI} will be False
        """
        options = sslverify.optionsForClientTLS(u'127.0.0.1')
        self.assertFalse(options._sendSNI)
=======
        L{_hostnameIsDnsName} will be False
        """
        options = sslverify.optionsForClientTLS(u'127.0.0.1')
        self.assertFalse(options._hostnameIsDnsName)
>>>>>>> 55fb0c49


    def test_IPv6AddressHostname(self):
        """
        If you pass an IPv6 address to L{sslverify.optionsForClientTLS}
<<<<<<< HEAD
        L{_sendSNI} will be False
        """
        options = sslverify.optionsForClientTLS(u'::1')
        self.assertFalse(options._sendSNI)
=======
        L{_hostnameIsDnsName} will be False
        """
        options = sslverify.optionsForClientTLS(u'::1')
        self.assertFalse(options._hostnameIsDnsName)
>>>>>>> 55fb0c49



class FakeChooseDiffieHellmanEllipticCurve(object):
    """
    A fake implementation of L{_ChooseDiffieHellmanEllipticCurve}
    """

    def __init__(self, versionNumber, openSSLlib, openSSLcrypto):
        """
        A no-op constructor.
        """


    def configureECDHCurve(self, ctx):
        """
        A null configuration.

        @param ctx: An L{OpenSSL.SSL.Context} that would be
            configured.
        """



class OpenSSLOptionsTestsMixin(object):
    """
    A mixin for L{OpenSSLOptions} test cases creates client and server
    certificates, signs them with a CA, and provides a L{loopback}
    that creates TLS a connections with them.
    """
    if skipSSL:
        skip = skipSSL

    serverPort = clientConn = None
    onServerLost = onClientLost = None


    def setUp(self):
        """
        Create class variables of client and server certificates.
        """
        self.sKey, self.sCert = makeCertificate(
            O=b"Server Test Certificate",
            CN=b"server")
        self.cKey, self.cCert = makeCertificate(
            O=b"Client Test Certificate",
            CN=b"client")
        self.caCert1 = makeCertificate(
            O=b"CA Test Certificate 1",
            CN=b"ca1")[1]
        self.caCert2 = makeCertificate(
            O=b"CA Test Certificate",
            CN=b"ca2")[1]
        self.caCerts = [self.caCert1, self.caCert2]
        self.extraCertChain = self.caCerts


    def tearDown(self):
        if self.serverPort is not None:
            self.serverPort.stopListening()
        if self.clientConn is not None:
            self.clientConn.disconnect()

        L = []
        if self.onServerLost is not None:
            L.append(self.onServerLost)
        if self.onClientLost is not None:
            L.append(self.onClientLost)

        return defer.DeferredList(L, consumeErrors=True)


    def loopback(self, serverCertOpts, clientCertOpts,
                 onServerLost=None, onClientLost=None, onData=None):
        if onServerLost is None:
            self.onServerLost = onServerLost = defer.Deferred()
        if onClientLost is None:
            self.onClientLost = onClientLost = defer.Deferred()
        if onData is None:
            onData = defer.Deferred()

        serverFactory = protocol.ServerFactory()
        serverFactory.protocol = DataCallbackProtocol
        serverFactory.onLost = onServerLost
        serverFactory.onData = onData

        clientFactory = protocol.ClientFactory()
        clientFactory.protocol = WritingProtocol
        clientFactory.onLost = onClientLost

        self.serverPort = reactor.listenSSL(0, serverFactory, serverCertOpts)
        self.clientConn = reactor.connectSSL('127.0.0.1',
                self.serverPort.getHost().port, clientFactory, clientCertOpts)



class OpenSSLOptionsTests(OpenSSLOptionsTestsMixin, unittest.TestCase):
    """
    Tests for L{sslverify.OpenSSLOptions}.
    """

    def setUp(self):
        """
        Same as L{OpenSSLOptionsTestsMixin.setUp}, but it also patches
        L{sslverify._ChooseDiffieHellmanEllipticCurve}.
        """
        super(OpenSSLOptionsTests, self).setUp()
        self.patch(sslverify, "_ChooseDiffieHellmanEllipticCurve",
                   FakeChooseDiffieHellmanEllipticCurve)


    def test_constructorWithOnlyPrivateKey(self):
        """
        C{privateKey} and C{certificate} make only sense if both are set.
        """
        self.assertRaises(
            ValueError,
            sslverify.OpenSSLCertificateOptions, privateKey=self.sKey
        )


    def test_constructorWithOnlyCertificate(self):
        """
        C{privateKey} and C{certificate} make only sense if both are set.
        """
        self.assertRaises(
            ValueError,
            sslverify.OpenSSLCertificateOptions, certificate=self.sCert
        )


    def test_constructorWithCertificateAndPrivateKey(self):
        """
        Specifying C{privateKey} and C{certificate} initializes correctly.
        """
        opts = sslverify.OpenSSLCertificateOptions(privateKey=self.sKey,
                                                   certificate=self.sCert)
        self.assertEqual(opts.privateKey, self.sKey)
        self.assertEqual(opts.certificate, self.sCert)
        self.assertEqual(opts.extraCertChain, [])


    def test_constructorDoesNotAllowVerifyWithoutCACerts(self):
        """
        C{verify} must not be C{True} without specifying C{caCerts}.
        """
        self.assertRaises(
            ValueError,
            sslverify.OpenSSLCertificateOptions,
            privateKey=self.sKey, certificate=self.sCert, verify=True
        )


    def test_constructorDoesNotAllowLegacyWithTrustRoot(self):
        """
        C{verify}, C{requireCertificate}, and C{caCerts} must not be specified
        by the caller (to be I{any} value, even the default!) when specifying
        C{trustRoot}.
        """
        self.assertRaises(
            TypeError,
            sslverify.OpenSSLCertificateOptions,
            privateKey=self.sKey, certificate=self.sCert,
            verify=True, trustRoot=None, caCerts=self.caCerts,
        )
        self.assertRaises(
            TypeError,
            sslverify.OpenSSLCertificateOptions,
            privateKey=self.sKey, certificate=self.sCert,
            trustRoot=None, requireCertificate=True,
        )


    def test_constructorAllowsCACertsWithoutVerify(self):
        """
        It's currently a NOP, but valid.
        """
        opts = sslverify.OpenSSLCertificateOptions(privateKey=self.sKey,
                                                   certificate=self.sCert,
                                                   caCerts=self.caCerts)
        self.assertFalse(opts.verify)
        self.assertEqual(self.caCerts, opts.caCerts)


    def test_constructorWithVerifyAndCACerts(self):
        """
        Specifying C{verify} and C{caCerts} initializes correctly.
        """
        opts = sslverify.OpenSSLCertificateOptions(privateKey=self.sKey,
                                                   certificate=self.sCert,
                                                   verify=True,
                                                   caCerts=self.caCerts)
        self.assertTrue(opts.verify)
        self.assertEqual(self.caCerts, opts.caCerts)


    def test_constructorSetsExtraChain(self):
        """
        Setting C{extraCertChain} works if C{certificate} and C{privateKey} are
        set along with it.
        """
        opts = sslverify.OpenSSLCertificateOptions(
            privateKey=self.sKey,
            certificate=self.sCert,
            extraCertChain=self.extraCertChain,
        )
        self.assertEqual(self.extraCertChain, opts.extraCertChain)


    def test_constructorDoesNotAllowExtraChainWithoutPrivateKey(self):
        """
        A C{extraCertChain} without C{privateKey} doesn't make sense and is
        thus rejected.
        """
        self.assertRaises(
            ValueError,
            sslverify.OpenSSLCertificateOptions,
            certificate=self.sCert,
            extraCertChain=self.extraCertChain,
        )


    def test_constructorDoesNotAllowExtraChainWithOutPrivateKey(self):
        """
        A C{extraCertChain} without C{certificate} doesn't make sense and is
        thus rejected.
        """
        self.assertRaises(
            ValueError,
            sslverify.OpenSSLCertificateOptions,
            privateKey=self.sKey,
            extraCertChain=self.extraCertChain,
        )


    def test_extraChainFilesAreAddedIfSupplied(self):
        """
        If C{extraCertChain} is set and all prerequisites are met, the
        specified chain certificates are added to C{Context}s that get
        created.
        """
        opts = sslverify.OpenSSLCertificateOptions(
            privateKey=self.sKey,
            certificate=self.sCert,
            extraCertChain=self.extraCertChain,
        )
        opts._contextFactory = FakeContext
        ctx = opts.getContext()
        self.assertEqual(self.sKey, ctx._privateKey)
        self.assertEqual(self.sCert, ctx._certificate)
        self.assertEqual(self.extraCertChain, ctx._extraCertChain)


    def test_extraChainDoesNotBreakPyOpenSSL(self):
        """
        C{extraCertChain} doesn't break C{OpenSSL.SSL.Context} creation.
        """
        opts = sslverify.OpenSSLCertificateOptions(
            privateKey=self.sKey,
            certificate=self.sCert,
            extraCertChain=self.extraCertChain,
        )
        ctx = opts.getContext()
        self.assertIsInstance(ctx, SSL.Context)


    def test_acceptableCiphersAreAlwaysSet(self):
        """
        If the user doesn't supply custom acceptable ciphers, a shipped secure
        default is used.  We can't check directly for it because the effective
        cipher string we set varies with platforms.
        """
        opts = sslverify.OpenSSLCertificateOptions(
            privateKey=self.sKey,
            certificate=self.sCert,
        )
        opts._contextFactory = FakeContext
        ctx = opts.getContext()
        self.assertEqual(opts._cipherString.encode('ascii'), ctx._cipherList)


    def test_givesMeaningfulErrorMessageIfNoCipherMatches(self):
        """
        If there is no valid cipher that matches the user's wishes,
        a L{ValueError} is raised.
        """
        self.assertRaises(
            ValueError,
            sslverify.OpenSSLCertificateOptions,
            privateKey=self.sKey,
            certificate=self.sCert,
            acceptableCiphers=
            sslverify.OpenSSLAcceptableCiphers.fromOpenSSLCipherString('')
        )


    def test_honorsAcceptableCiphersArgument(self):
        """
        If acceptable ciphers are passed, they are used.
        """
        @implementer(interfaces.IAcceptableCiphers)
        class FakeAcceptableCiphers(object):
            def selectCiphers(self, _):
                return [sslverify.OpenSSLCipher(u'sentinel')]

        opts = sslverify.OpenSSLCertificateOptions(
            privateKey=self.sKey,
            certificate=self.sCert,
            acceptableCiphers=FakeAcceptableCiphers(),
        )
        opts._contextFactory = FakeContext
        ctx = opts.getContext()
        self.assertEqual(b'sentinel', ctx._cipherList)


    def test_basicSecurityOptionsAreSet(self):
        """
        Every context must have C{OP_NO_SSLv2}, C{OP_NO_COMPRESSION}, and
        C{OP_CIPHER_SERVER_PREFERENCE} set.
        """
        opts = sslverify.OpenSSLCertificateOptions(
            privateKey=self.sKey,
            certificate=self.sCert,
        )
        opts._contextFactory = FakeContext
        ctx = opts.getContext()
        options = (SSL.OP_NO_SSLv2 | SSL.OP_NO_COMPRESSION |
                   SSL.OP_CIPHER_SERVER_PREFERENCE)
        self.assertEqual(options, ctx._options & options)


    def test_modeIsSet(self):
        """
        Every context must be in C{MODE_RELEASE_BUFFERS} mode.
        """
        opts = sslverify.OpenSSLCertificateOptions(
            privateKey=self.sKey,
            certificate=self.sCert,
        )
        opts._contextFactory = FakeContext
        ctx = opts.getContext()
        self.assertEqual(SSL.MODE_RELEASE_BUFFERS, ctx._mode)


    def test_singleUseKeys(self):
        """
        If C{singleUseKeys} is set, every context must have
        C{OP_SINGLE_DH_USE} and C{OP_SINGLE_ECDH_USE} set.
        """
        opts = sslverify.OpenSSLCertificateOptions(
            privateKey=self.sKey,
            certificate=self.sCert,
            enableSingleUseKeys=True,
        )
        opts._contextFactory = FakeContext
        ctx = opts.getContext()
        options = SSL.OP_SINGLE_DH_USE | SSL.OP_SINGLE_ECDH_USE
        self.assertEqual(options, ctx._options & options)


    def test_methodIsDeprecated(self):
        """
        Passing C{method} to L{sslverify.OpenSSLCertificateOptions} is
        deprecated.
        """
        sslverify.OpenSSLCertificateOptions(
            privateKey=self.sKey,
            certificate=self.sCert,
            method=SSL.SSLv23_METHOD,
        )

        message = ("Passing method to twisted.internet.ssl.CertificateOptions "
                   "was deprecated in Twisted 17.1.0. Please use a "
                   "combination of insecurelyLowerMinimumTo, raiseMinimumTo, "
                   "and lowerMaximumSecurityTo instead, as Twisted will "
                   "correctly configure the method.")

        warnings = self.flushWarnings([self.test_methodIsDeprecated])
        self.assertEqual(1, len(warnings))
        self.assertEqual(DeprecationWarning, warnings[0]['category'])
        self.assertEqual(message, warnings[0]['message'])


    def test_tlsv1ByDefault(self):
        """
        L{sslverify.OpenSSLCertificateOptions} will make the default minimum
        TLS version v1.0, if no C{method}, or C{insecurelyLowerMinimumTo} is
        given.
        """
        opts = sslverify.OpenSSLCertificateOptions(
            privateKey=self.sKey,
            certificate=self.sCert
        )
        opts._contextFactory = FakeContext
        ctx = opts.getContext()
        options = (SSL.OP_NO_SSLv2 | SSL.OP_NO_COMPRESSION |
                   SSL.OP_CIPHER_SERVER_PREFERENCE | SSL.OP_NO_SSLv3)
        self.assertEqual(options, ctx._options & options)


    def test_tlsProtocolsAtLeastWithMinimum(self):
        """
        Passing C{insecurelyLowerMinimumTo} along with C{raiseMinimumTo} to
        L{sslverify.OpenSSLCertificateOptions} will cause it to raise an
        exception.
        """
        with self.assertRaises(TypeError) as e:
            sslverify.OpenSSLCertificateOptions(
                privateKey=self.sKey,
                certificate=self.sCert,
                raiseMinimumTo=sslverify.TLSVersion.TLSv1_2,
                insecurelyLowerMinimumTo=sslverify.TLSVersion.TLSv1_2,
            )

        self.assertIn('raiseMinimumTo', e.exception.args[0])
        self.assertIn('insecurelyLowerMinimumTo', e.exception.args[0])
        self.assertIn('exclusive', e.exception.args[0])


    def test_tlsProtocolsNoMethodWithAtLeast(self):
        """
        Passing C{raiseMinimumTo} along with C{method} to
        L{sslverify.OpenSSLCertificateOptions} will cause it to raise an
        exception.
        """
        with self.assertRaises(TypeError) as e:
            sslverify.OpenSSLCertificateOptions(
                privateKey=self.sKey,
                certificate=self.sCert,
                method=SSL.SSLv23_METHOD,
                raiseMinimumTo=sslverify.TLSVersion.TLSv1_2,
            )

        self.assertIn('method', e.exception.args[0])
        self.assertIn('raiseMinimumTo', e.exception.args[0])
        self.assertIn('exclusive', e.exception.args[0])


    def test_tlsProtocolsNoMethodWithMinimum(self):
        """
        Passing C{insecurelyLowerMinimumTo} along with C{method} to
        L{sslverify.OpenSSLCertificateOptions} will cause it to raise an
        exception.
        """
        with self.assertRaises(TypeError) as e:
            sslverify.OpenSSLCertificateOptions(
                privateKey=self.sKey,
                certificate=self.sCert,
                method=SSL.SSLv23_METHOD,
                insecurelyLowerMinimumTo=sslverify.TLSVersion.TLSv1_2,
            )

        self.assertIn('method', e.exception.args[0])
        self.assertIn('insecurelyLowerMinimumTo', e.exception.args[0])
        self.assertIn('exclusive', e.exception.args[0])


    def test_tlsProtocolsNoMethodWithMaximum(self):
        """
        Passing C{lowerMaximumSecurityTo} along with C{method} to
        L{sslverify.OpenSSLCertificateOptions} will cause it to raise an
        exception.
        """
        with self.assertRaises(TypeError) as e:
            sslverify.OpenSSLCertificateOptions(
                privateKey=self.sKey,
                certificate=self.sCert,
                method=SSL.SSLv23_METHOD,
                lowerMaximumSecurityTo=sslverify.TLSVersion.TLSv1_2,
            )

        self.assertIn('method', e.exception.args[0])
        self.assertIn('lowerMaximumSecurityTo', e.exception.args[0])
        self.assertIn('exclusive', e.exception.args[0])


    def test_tlsVersionRangeInOrder(self):
        """
        Passing out of order TLS versions to C{insecurelyLowerMinimumTo} and
        C{lowerMaximumSecurityTo} will cause it to raise an exception.
        """
        with self.assertRaises(ValueError) as e:
            sslverify.OpenSSLCertificateOptions(
                privateKey=self.sKey,
                certificate=self.sCert,
                insecurelyLowerMinimumTo=sslverify.TLSVersion.TLSv1_0,
                lowerMaximumSecurityTo=sslverify.TLSVersion.SSLv3)

        self.assertEqual(e.exception.args, (
            ("insecurelyLowerMinimumTo needs to be lower than "
             "lowerMaximumSecurityTo"),))


    def test_tlsVersionRangeInOrderAtLeast(self):
        """
        Passing out of order TLS versions to C{raiseMinimumTo} and
        C{lowerMaximumSecurityTo} will cause it to raise an exception.
        """
        with self.assertRaises(ValueError) as e:
            sslverify.OpenSSLCertificateOptions(
                privateKey=self.sKey,
                certificate=self.sCert,
                raiseMinimumTo=sslverify.TLSVersion.TLSv1_0,
                lowerMaximumSecurityTo=sslverify.TLSVersion.SSLv3)

        self.assertEqual(e.exception.args, (
            ("raiseMinimumTo needs to be lower than "
             "lowerMaximumSecurityTo"),))


    def test_tlsProtocolsreduceToMaxWithoutMin(self):
        """
        When calling L{sslverify.OpenSSLCertificateOptions} with
        C{lowerMaximumSecurityTo} but no C{raiseMinimumTo} or
        C{insecurelyLowerMinimumTo} set, and C{lowerMaximumSecurityTo} is
        below the minimum default, the minimum will be made the new maximum.
        """
        opts = sslverify.OpenSSLCertificateOptions(
            privateKey=self.sKey,
            certificate=self.sCert,
            lowerMaximumSecurityTo=sslverify.TLSVersion.SSLv3,
        )
        opts._contextFactory = FakeContext
        ctx = opts.getContext()
        options = (SSL.OP_NO_SSLv2 | SSL.OP_NO_COMPRESSION |
                   SSL.OP_CIPHER_SERVER_PREFERENCE | SSL.OP_NO_TLSv1 |
                   SSL.OP_NO_TLSv1_1 | SSL.OP_NO_TLSv1_2 | opts._OP_NO_TLSv1_3)
        self.assertEqual(options, ctx._options & options)


    def test_tlsProtocolsSSLv3Only(self):
        """
        When calling L{sslverify.OpenSSLCertificateOptions} with
        C{insecurelyLowerMinimumTo} and C{lowerMaximumSecurityTo} set to
        SSLv3, it will exclude all others.
        """
        opts = sslverify.OpenSSLCertificateOptions(
            privateKey=self.sKey,
            certificate=self.sCert,
            insecurelyLowerMinimumTo=sslverify.TLSVersion.SSLv3,
            lowerMaximumSecurityTo=sslverify.TLSVersion.SSLv3,
        )
        opts._contextFactory = FakeContext
        ctx = opts.getContext()
        options = (SSL.OP_NO_SSLv2 | SSL.OP_NO_COMPRESSION |
                   SSL.OP_CIPHER_SERVER_PREFERENCE | SSL.OP_NO_TLSv1 |
                   SSL.OP_NO_TLSv1_1 | SSL.OP_NO_TLSv1_2 | opts._OP_NO_TLSv1_3)
        self.assertEqual(options, ctx._options & options)


    def test_tlsProtocolsTLSv1Point0Only(self):
        """
        When calling L{sslverify.OpenSSLCertificateOptions} with
        C{insecurelyLowerMinimumTo} and C{lowerMaximumSecurityTo} set to v1.0,
        it will exclude all others.
        """
        opts = sslverify.OpenSSLCertificateOptions(
            privateKey=self.sKey,
            certificate=self.sCert,
            insecurelyLowerMinimumTo=sslverify.TLSVersion.TLSv1_0,
            lowerMaximumSecurityTo=sslverify.TLSVersion.TLSv1_0,
        )
        opts._contextFactory = FakeContext
        ctx = opts.getContext()
        options = (SSL.OP_NO_SSLv2 | SSL.OP_NO_COMPRESSION |
                   SSL.OP_CIPHER_SERVER_PREFERENCE | SSL.OP_NO_SSLv3 |
                   SSL.OP_NO_TLSv1_1 | SSL.OP_NO_TLSv1_2 | opts._OP_NO_TLSv1_3)
        self.assertEqual(options, ctx._options & options)


    def test_tlsProtocolsTLSv1Point1Only(self):
        """
        When calling L{sslverify.OpenSSLCertificateOptions} with
        C{insecurelyLowerMinimumTo} and C{lowerMaximumSecurityTo} set to v1.1,
        it will exclude all others.
        """
        opts = sslverify.OpenSSLCertificateOptions(
            privateKey=self.sKey,
            certificate=self.sCert,
            insecurelyLowerMinimumTo=sslverify.TLSVersion.TLSv1_1,
            lowerMaximumSecurityTo=sslverify.TLSVersion.TLSv1_1,
        )
        opts._contextFactory = FakeContext
        ctx = opts.getContext()
        options = (SSL.OP_NO_SSLv2 | SSL.OP_NO_COMPRESSION |
                   SSL.OP_CIPHER_SERVER_PREFERENCE | SSL.OP_NO_SSLv3 |
                   SSL.OP_NO_TLSv1 | SSL.OP_NO_TLSv1_2 | opts._OP_NO_TLSv1_3)
        self.assertEqual(options, ctx._options & options)


    def test_tlsProtocolsTLSv1Point2Only(self):
        """
        When calling L{sslverify.OpenSSLCertificateOptions} with
        C{insecurelyLowerMinimumTo} and C{lowerMaximumSecurityTo} set to v1.2,
        it will exclude all others.
        """
        opts = sslverify.OpenSSLCertificateOptions(
            privateKey=self.sKey,
            certificate=self.sCert,
            insecurelyLowerMinimumTo=sslverify.TLSVersion.TLSv1_2,
            lowerMaximumSecurityTo=sslverify.TLSVersion.TLSv1_2,
        )
        opts._contextFactory = FakeContext
        ctx = opts.getContext()
        options = (SSL.OP_NO_SSLv2 | SSL.OP_NO_COMPRESSION |
                   SSL.OP_CIPHER_SERVER_PREFERENCE | SSL.OP_NO_SSLv3 |
                   SSL.OP_NO_TLSv1 | SSL.OP_NO_TLSv1_1 | opts._OP_NO_TLSv1_3)
        self.assertEqual(options, ctx._options & options)


    def test_tlsProtocolsAllModernTLS(self):
        """
        When calling L{sslverify.OpenSSLCertificateOptions} with
        C{insecurelyLowerMinimumTo} set to TLSv1.0 and
        C{lowerMaximumSecurityTo} to TLSv1.2, it will exclude both SSLs and
        the (unreleased) TLSv1.3.
        """
        opts = sslverify.OpenSSLCertificateOptions(
            privateKey=self.sKey,
            certificate=self.sCert,
            insecurelyLowerMinimumTo=sslverify.TLSVersion.TLSv1_0,
            lowerMaximumSecurityTo=sslverify.TLSVersion.TLSv1_2,
        )
        opts._contextFactory = FakeContext
        ctx = opts.getContext()
        options = (SSL.OP_NO_SSLv2 | SSL.OP_NO_COMPRESSION |
                   SSL.OP_CIPHER_SERVER_PREFERENCE | SSL.OP_NO_SSLv3 |
                   opts._OP_NO_TLSv1_3)
        self.assertEqual(options, ctx._options & options)


    def test_tlsProtocolsAtLeastAllSecureTLS(self):
        """
        When calling L{sslverify.OpenSSLCertificateOptions} with
        C{raiseMinimumTo} set to TLSv1.2, it will ignore all TLSs below
        1.2 and SSL.
        """
        opts = sslverify.OpenSSLCertificateOptions(
            privateKey=self.sKey,
            certificate=self.sCert,
            raiseMinimumTo=sslverify.TLSVersion.TLSv1_2
        )
        opts._contextFactory = FakeContext
        ctx = opts.getContext()
        options = (SSL.OP_NO_SSLv2 | SSL.OP_NO_COMPRESSION |
                   SSL.OP_CIPHER_SERVER_PREFERENCE | SSL.OP_NO_SSLv3 |
                   SSL.OP_NO_TLSv1 | SSL.OP_NO_TLSv1_1)
        self.assertEqual(options, ctx._options & options)


    def test_tlsProtocolsAtLeastWillAcceptHigherDefault(self):
        """
        When calling L{sslverify.OpenSSLCertificateOptions} with
        C{raiseMinimumTo} set to a value lower than Twisted's default will
        cause it to use the more secure default.
        """
        opts = sslverify.OpenSSLCertificateOptions(
            privateKey=self.sKey,
            certificate=self.sCert,
            raiseMinimumTo=sslverify.TLSVersion.SSLv3
        )
        opts._contextFactory = FakeContext
        ctx = opts.getContext()
        # Future maintainer warning: this will break if we change our default
        # up, so you should change it to add the relevant OP_NO flags when we
        # do make that change and this test fails.
        options = (SSL.OP_NO_SSLv2 | SSL.OP_NO_COMPRESSION |
                   SSL.OP_CIPHER_SERVER_PREFERENCE | SSL.OP_NO_SSLv3)
        self.assertEqual(options, ctx._options & options)
        self.assertEqual(opts._defaultMinimumTLSVersion,
                         sslverify.TLSVersion.TLSv1_0)


    def test_tlsProtocolsAllSecureTLS(self):
        """
        When calling L{sslverify.OpenSSLCertificateOptions} with
        C{insecurelyLowerMinimumTo} set to TLSv1.2, it will ignore all TLSs below
        1.2 and SSL.
        """
        opts = sslverify.OpenSSLCertificateOptions(
            privateKey=self.sKey,
            certificate=self.sCert,
            insecurelyLowerMinimumTo=sslverify.TLSVersion.TLSv1_2
        )
        opts._contextFactory = FakeContext
        ctx = opts.getContext()
        options = (SSL.OP_NO_SSLv2 | SSL.OP_NO_COMPRESSION |
                   SSL.OP_CIPHER_SERVER_PREFERENCE | SSL.OP_NO_SSLv3 |
                   SSL.OP_NO_TLSv1 | SSL.OP_NO_TLSv1_1)
        self.assertEqual(options, ctx._options & options)


    def test_dhParams(self):
        """
        If C{dhParams} is set, they are loaded into each new context.
        """
        class FakeDiffieHellmanParameters(object):
            _dhFile = FilePath(b'dh.params')

        dhParams = FakeDiffieHellmanParameters()
        opts = sslverify.OpenSSLCertificateOptions(
            privateKey=self.sKey,
            certificate=self.sCert,
            dhParameters=dhParams,
        )
        opts._contextFactory = FakeContext
        ctx = opts.getContext()
        self.assertEqual(
            FakeDiffieHellmanParameters._dhFile.path,
            ctx._dhFilename
        )


    def test_abbreviatingDistinguishedNames(self):
        """
        Check that abbreviations used in certificates correctly map to
        complete names.
        """
        self.assertEqual(
                sslverify.DN(CN=b'a', OU=b'hello'),
                sslverify.DistinguishedName(commonName=b'a',
                                            organizationalUnitName=b'hello'))
        self.assertNotEqual(
                sslverify.DN(CN=b'a', OU=b'hello'),
                sslverify.DN(CN=b'a', OU=b'hello', emailAddress=b'xxx'))
        dn = sslverify.DN(CN=b'abcdefg')
        self.assertRaises(AttributeError, setattr, dn, 'Cn', b'x')
        self.assertEqual(dn.CN, dn.commonName)
        dn.CN = b'bcdefga'
        self.assertEqual(dn.CN, dn.commonName)


    def testInspectDistinguishedName(self):
        n = sslverify.DN(commonName=b'common name',
                         organizationName=b'organization name',
                         organizationalUnitName=b'organizational unit name',
                         localityName=b'locality name',
                         stateOrProvinceName=b'state or province name',
                         countryName=b'country name',
                         emailAddress=b'email address')
        s = n.inspect()
        for k in [
            'common name',
            'organization name',
            'organizational unit name',
            'locality name',
            'state or province name',
            'country name',
            'email address']:
            self.assertIn(k, s, "%r was not in inspect output." % (k,))
            self.assertIn(k.title(), s, "%r was not in inspect output." % (k,))


    def testInspectDistinguishedNameWithoutAllFields(self):
        n = sslverify.DN(localityName=b'locality name')
        s = n.inspect()
        for k in [
            'common name',
            'organization name',
            'organizational unit name',
            'state or province name',
            'country name',
            'email address']:
            self.assertNotIn(k, s, "%r was in inspect output." % (k,))
            self.assertNotIn(k.title(), s, "%r was in inspect output." % (k,))
        self.assertIn('locality name', s)
        self.assertIn('Locality Name', s)


    def test_inspectCertificate(self):
        """
        Test that the C{inspect} method of L{sslverify.Certificate} returns
        a human-readable string containing some basic information about the
        certificate.
        """
        c = sslverify.Certificate.loadPEM(A_HOST_CERTIFICATE_PEM)
        pk = c.getPublicKey()
        keyHash = pk.keyHash()
        # Maintenance Note: the algorithm used to compute the "public key hash"
        # is highly dubious and can differ between underlying versions of
        # OpenSSL (and across versions of Twisted), since it is not actually
        # the hash of the public key by itself.  If we can get the appropriate
        # APIs to get the hash of the key itself out of OpenSSL, then we should
        # be able to make it statically declared inline below again rather than
        # computing it here.
        self.assertEqual(
            c.inspect().split('\n'),
            ["Certificate For Subject:",
             "               Common Name: example.twistedmatrix.com",
             "              Country Name: US",
             "             Email Address: nobody@twistedmatrix.com",
             "             Locality Name: Boston",
             "         Organization Name: Twisted Matrix Labs",
             "  Organizational Unit Name: Security",
             "    State Or Province Name: Massachusetts",
             "",
             "Issuer:",
             "               Common Name: example.twistedmatrix.com",
             "              Country Name: US",
             "             Email Address: nobody@twistedmatrix.com",
             "             Locality Name: Boston",
             "         Organization Name: Twisted Matrix Labs",
             "  Organizational Unit Name: Security",
             "    State Or Province Name: Massachusetts",
             "",
             "Serial Number: 12345",
             "Digest: C4:96:11:00:30:C3:EC:EE:A3:55:AA:ED:8C:84:85:18",
             "Public Key with Hash: " + keyHash])


    def test_publicKeyMatching(self):
        """
        L{PublicKey.matches} returns L{True} for keys from certificates with
        the same key, and L{False} for keys from certificates with different
        keys.
        """
        hostA = sslverify.Certificate.loadPEM(A_HOST_CERTIFICATE_PEM)
        hostB = sslverify.Certificate.loadPEM(A_HOST_CERTIFICATE_PEM)
        peerA = sslverify.Certificate.loadPEM(A_PEER_CERTIFICATE_PEM)

        self.assertTrue(hostA.getPublicKey().matches(hostB.getPublicKey()))
        self.assertFalse(peerA.getPublicKey().matches(hostA.getPublicKey()))


    def test_certificateOptionsSerialization(self):
        """
        Test that __setstate__(__getstate__()) round-trips properly.
        """
        firstOpts = sslverify.OpenSSLCertificateOptions(
            privateKey=self.sKey,
            certificate=self.sCert,
            method=SSL.SSLv23_METHOD,
            verify=True,
            caCerts=[self.sCert],
            verifyDepth=2,
            requireCertificate=False,
            verifyOnce=False,
            enableSingleUseKeys=False,
            enableSessions=False,
            fixBrokenPeers=True,
            enableSessionTickets=True)
        context = firstOpts.getContext()
        self.assertIs(context, firstOpts._context)
        self.assertIsNotNone(context)
        state = firstOpts.__getstate__()
        self.assertNotIn("_context", state)

        opts = sslverify.OpenSSLCertificateOptions()
        opts.__setstate__(state)
        self.assertEqual(opts.privateKey, self.sKey)
        self.assertEqual(opts.certificate, self.sCert)
        self.assertEqual(opts.method, SSL.SSLv23_METHOD)
        self.assertTrue(opts.verify)
        self.assertEqual(opts.caCerts, [self.sCert])
        self.assertEqual(opts.verifyDepth, 2)
        self.assertFalse(opts.requireCertificate)
        self.assertFalse(opts.verifyOnce)
        self.assertFalse(opts.enableSingleUseKeys)
        self.assertFalse(opts.enableSessions)
        self.assertTrue(opts.fixBrokenPeers)
        self.assertTrue(opts.enableSessionTickets)

    test_certificateOptionsSerialization.suppress = [
        util.suppress(category = DeprecationWarning,
            message='twisted\.internet\._sslverify\.*__[gs]etstate__')]


    def test_certificateOptionsSessionTickets(self):
        """
        Enabling session tickets should not set the OP_NO_TICKET option.
        """
        opts = sslverify.OpenSSLCertificateOptions(enableSessionTickets=True)
        ctx = opts.getContext()
        self.assertEqual(0, ctx.set_options(0) & 0x00004000)


    def test_certificateOptionsSessionTicketsDisabled(self):
        """
        Enabling session tickets should set the OP_NO_TICKET option.
        """
        opts = sslverify.OpenSSLCertificateOptions(enableSessionTickets=False)
        ctx = opts.getContext()
        self.assertEqual(0x00004000, ctx.set_options(0) & 0x00004000)


    def test_allowedAnonymousClientConnection(self):
        """
        Check that anonymous connections are allowed when certificates aren't
        required on the server.
        """
        onData = defer.Deferred()
        self.loopback(sslverify.OpenSSLCertificateOptions(privateKey=self.sKey,
                            certificate=self.sCert, requireCertificate=False),
                      sslverify.OpenSSLCertificateOptions(
                          requireCertificate=False),
                      onData=onData)

        return onData.addCallback(
            lambda result: self.assertEqual(result, WritingProtocol.byte))


    def test_refusedAnonymousClientConnection(self):
        """
        Check that anonymous connections are refused when certificates are
        required on the server.
        """
        onServerLost = defer.Deferred()
        onClientLost = defer.Deferred()
        self.loopback(sslverify.OpenSSLCertificateOptions(privateKey=self.sKey,
                            certificate=self.sCert, verify=True,
                            caCerts=[self.sCert], requireCertificate=True),
                      sslverify.OpenSSLCertificateOptions(
                          requireCertificate=False),
                      onServerLost=onServerLost,
                      onClientLost=onClientLost)

        d = defer.DeferredList([onClientLost, onServerLost],
                               consumeErrors=True)


        def afterLost(result):
            ((cSuccess, cResult), (sSuccess, sResult)) = result
            self.assertFalse(cSuccess)
            self.assertFalse(sSuccess)
            # Win32 fails to report the SSL Error, and report a connection lost
            # instead: there is a race condition so that's not totally
            # surprising (see ticket #2877 in the tracker)
            self.assertIsInstance(cResult.value, (SSL.Error, ConnectionLost))
            self.assertIsInstance(sResult.value, SSL.Error)

        return d.addCallback(afterLost)

    def test_failedCertificateVerification(self):
        """
        Check that connecting with a certificate not accepted by the server CA
        fails.
        """
        onServerLost = defer.Deferred()
        onClientLost = defer.Deferred()
        self.loopback(sslverify.OpenSSLCertificateOptions(privateKey=self.sKey,
                            certificate=self.sCert, verify=False,
                            requireCertificate=False),
                      sslverify.OpenSSLCertificateOptions(verify=True,
                            requireCertificate=False, caCerts=[self.cCert]),
                      onServerLost=onServerLost,
                      onClientLost=onClientLost)

        d = defer.DeferredList([onClientLost, onServerLost],
                               consumeErrors=True)
        def afterLost(result):
            ((cSuccess, cResult), (sSuccess, sResult)) = result
            self.assertFalse(cSuccess)
            self.assertFalse(sSuccess)

        return d.addCallback(afterLost)

    def test_successfulCertificateVerification(self):
        """
        Test a successful connection with client certificate validation on
        server side.
        """
        onData = defer.Deferred()
        self.loopback(sslverify.OpenSSLCertificateOptions(privateKey=self.sKey,
                            certificate=self.sCert, verify=False,
                            requireCertificate=False),
                      sslverify.OpenSSLCertificateOptions(verify=True,
                            requireCertificate=True, caCerts=[self.sCert]),
                      onData=onData)

        return onData.addCallback(
                lambda result: self.assertEqual(result, WritingProtocol.byte))

    def test_successfulSymmetricSelfSignedCertificateVerification(self):
        """
        Test a successful connection with validation on both server and client
        sides.
        """
        onData = defer.Deferred()
        self.loopback(sslverify.OpenSSLCertificateOptions(privateKey=self.sKey,
                            certificate=self.sCert, verify=True,
                            requireCertificate=True, caCerts=[self.cCert]),
                      sslverify.OpenSSLCertificateOptions(privateKey=self.cKey,
                            certificate=self.cCert, verify=True,
                            requireCertificate=True, caCerts=[self.sCert]),
                      onData=onData)

        return onData.addCallback(
                lambda result: self.assertEqual(result, WritingProtocol.byte))

    def test_verification(self):
        """
        Check certificates verification building custom certificates data.
        """
        clientDN = sslverify.DistinguishedName(commonName='client')
        clientKey = sslverify.KeyPair.generate()
        clientCertReq = clientKey.certificateRequest(clientDN)

        serverDN = sslverify.DistinguishedName(commonName='server')
        serverKey = sslverify.KeyPair.generate()
        serverCertReq = serverKey.certificateRequest(serverDN)

        clientSelfCertReq = clientKey.certificateRequest(clientDN)
        clientSelfCertData = clientKey.signCertificateRequest(
                clientDN, clientSelfCertReq, lambda dn: True, 132)
        clientSelfCert = clientKey.newCertificate(clientSelfCertData)

        serverSelfCertReq = serverKey.certificateRequest(serverDN)
        serverSelfCertData = serverKey.signCertificateRequest(
                serverDN, serverSelfCertReq, lambda dn: True, 516)
        serverSelfCert = serverKey.newCertificate(serverSelfCertData)

        clientCertData = serverKey.signCertificateRequest(
                serverDN, clientCertReq, lambda dn: True, 7)
        clientCert = clientKey.newCertificate(clientCertData)

        serverCertData = clientKey.signCertificateRequest(
                clientDN, serverCertReq, lambda dn: True, 42)
        serverCert = serverKey.newCertificate(serverCertData)

        onData = defer.Deferred()

        serverOpts = serverCert.options(serverSelfCert)
        clientOpts = clientCert.options(clientSelfCert)

        self.loopback(serverOpts,
                      clientOpts,
                      onData=onData)

        return onData.addCallback(
                lambda result: self.assertEqual(result, WritingProtocol.byte))



class OpenSSLOptionsECDHIntegrationTests(
        OpenSSLOptionsTestsMixin, unittest.TestCase):
    """
    ECDH-related integration tests for L{OpenSSLOptions}.
    """

    def test_ellipticCurveDiffieHellman(self):
        """
        Connections use ECDH when OpenSSL supports it.
        """
        if not get_elliptic_curves():
            raise unittest.SkipTest("OpenSSL does not support ECDH.")

        onData = defer.Deferred()
        # TLS 1.3 cipher suites do not specify the key exchange
        # mechanism:
        # https://wiki.openssl.org/index.php/TLS1.3#Differences_with_TLS1.2_and_below
        #
        # and OpenSSL only supports ECHDE groups with TLS 1.3:
        # https://wiki.openssl.org/index.php/TLS1.3#Groups
        #
        # so TLS 1.3 implies ECDHE.  Force this test to use TLS 1.2 to
        # ensure ECDH is selected when it might not be.
        self.loopback(
            sslverify.OpenSSLCertificateOptions(
                privateKey=self.sKey,
                certificate=self.sCert,
                requireCertificate=False,
                lowerMaximumSecurityTo=sslverify.TLSVersion.TLSv1_2
            ),
            sslverify.OpenSSLCertificateOptions(
                requireCertificate=False,
                lowerMaximumSecurityTo=sslverify.TLSVersion.TLSv1_2,
            ),
            onData=onData,
        )

        @onData.addCallback
        def assertECDH(_):
            self.assertEqual(len(self.clientConn.factory.protocols), 1)
            [clientProtocol] = self.clientConn.factory.protocols
            cipher = clientProtocol.getHandle().get_cipher_name()
            self.assertIn(u"ECDH", cipher)

        return onData



class DeprecationTests(unittest.SynchronousTestCase):
    """
    Tests for deprecation of L{sslverify.OpenSSLCertificateOptions}'s support
    of the pickle protocol.
    """
    if skipSSL:
        skip = skipSSL

    def test_getstateDeprecation(self):
        """
        L{sslverify.OpenSSLCertificateOptions.__getstate__} is deprecated.
        """
        self.callDeprecated(
            (Version("Twisted", 15, 0, 0), "a real persistence system"),
            sslverify.OpenSSLCertificateOptions().__getstate__)


    def test_setstateDeprecation(self):
        """
        L{sslverify.OpenSSLCertificateOptions.__setstate__} is deprecated.
        """
        self.callDeprecated(
            (Version("Twisted", 15, 0, 0), "a real persistence system"),
            sslverify.OpenSSLCertificateOptions().__setstate__, {})



class TrustRootTests(unittest.TestCase):
    """
    Tests for L{sslverify.OpenSSLCertificateOptions}' C{trustRoot} argument,
    L{sslverify.platformTrust}, and their interactions.
    """
    if skipSSL:
        skip = skipSSL


    def setUp(self):
        """
        Patch L{sslverify._ChooseDiffieHellmanEllipticCurve}.
        """
        self.patch(sslverify, "_ChooseDiffieHellmanEllipticCurve",
                   FakeChooseDiffieHellmanEllipticCurve)


    def test_caCertsPlatformDefaults(self):
        """
        Specifying a C{trustRoot} of L{sslverify.OpenSSLDefaultPaths} when
        initializing L{sslverify.OpenSSLCertificateOptions} loads the
        platform-provided trusted certificates via C{set_default_verify_paths}.
        """
        opts = sslverify.OpenSSLCertificateOptions(
            trustRoot=sslverify.OpenSSLDefaultPaths(),
        )
        fc = FakeContext(SSL.TLSv1_METHOD)
        opts._contextFactory = lambda method: fc
        opts.getContext()
        self.assertTrue(fc._defaultVerifyPathsSet)


    def test_trustRootPlatformRejectsUntrustedCA(self):
        """
        Specifying a C{trustRoot} of L{platformTrust} when initializing
        L{sslverify.OpenSSLCertificateOptions} causes certificates issued by a
        newly created CA to be rejected by an SSL connection using these
        options.

        Note that this test should I{always} pass, even on platforms where the
        CA certificates are not installed, as long as L{platformTrust} rejects
        completely invalid / unknown root CA certificates.  This is simply a
        smoke test to make sure that verification is happening at all.
        """
        caSelfCert, serverCert = certificatesForAuthorityAndServer()
        chainedCert = pathContainingDumpOf(self, serverCert, caSelfCert)
        privateKey = pathContainingDumpOf(self, serverCert.privateKey)

        sProto, cProto, sWrapped, cWrapped, pump = loopbackTLSConnection(
            trustRoot=platformTrust(),
            privateKeyFile=privateKey,
            chainedCertFile=chainedCert,
        )
        # No data was received.
        self.assertEqual(cWrapped.data, b'')

        # It was an L{SSL.Error}.
        self.assertEqual(cWrapped.lostReason.type, SSL.Error)

        # Some combination of OpenSSL and PyOpenSSL is bad at reporting errors.
        err = cWrapped.lostReason.value
        self.assertEqual(err.args[0][0][2], 'tlsv1 alert unknown ca')


    def test_trustRootSpecificCertificate(self):
        """
        Specifying a L{Certificate} object for L{trustRoot} will result in that
        certificate being the only trust root for a client.
        """
        caCert, serverCert = certificatesForAuthorityAndServer()
        otherCa, otherServer = certificatesForAuthorityAndServer()
        sProto, cProto, sWrapped, cWrapped, pump = loopbackTLSConnection(
            trustRoot=caCert,
            privateKeyFile=pathContainingDumpOf(self, serverCert.privateKey),
            chainedCertFile=pathContainingDumpOf(self, serverCert),
        )
        pump.flush()
        self.assertIsNone(cWrapped.lostReason)
        self.assertEqual(cWrapped.data,
                         sWrapped.greeting)



class ServiceIdentityTests(unittest.SynchronousTestCase):
    """
    Tests for the verification of the peer's service's identity via the
    C{hostname} argument to L{sslverify.OpenSSLCertificateOptions}.
    """

    if skipSSL:
        skip = skipSSL

    def serviceIdentitySetup(self, clientHostname, serverHostname,
                             serverContextSetup=lambda ctx: None,
                             validCertificate=True,
                             clientPresentsCertificate=False,
                             validClientCertificate=True,
                             serverVerifies=False,
                             buggyInfoCallback=False,
                             fakePlatformTrust=False,
                             useDefaultTrust=False):
        """
        Connect a server and a client.

        @param clientHostname: The I{client's idea} of the server's hostname;
            passed as the C{hostname} to the
            L{sslverify.OpenSSLCertificateOptions} instance.
        @type clientHostname: L{unicode}

        @param serverHostname: The I{server's own idea} of the server's
            hostname; present in the certificate presented by the server.
        @type serverHostname: L{unicode}

        @param serverContextSetup: a 1-argument callable invoked with the
            L{OpenSSL.SSL.Context} after it's produced.
        @type serverContextSetup: L{callable} taking L{OpenSSL.SSL.Context}
            returning L{None}.

        @param validCertificate: Is the server's certificate valid?  L{True} if
            so, L{False} otherwise.
        @type validCertificate: L{bool}

        @param clientPresentsCertificate: Should the client present a
            certificate to the server?  Defaults to 'no'.
        @type clientPresentsCertificate: L{bool}

        @param validClientCertificate: If the client presents a certificate,
            should it actually be a valid one, i.e. signed by the same CA that
            the server is checking?  Defaults to 'yes'.
        @type validClientCertificate: L{bool}

        @param serverVerifies: Should the server verify the client's
            certificate?  Defaults to 'no'.
        @type serverVerifies: L{bool}

        @param buggyInfoCallback: Should we patch the implementation so that
            the C{info_callback} passed to OpenSSL to have a bug and raise an
            exception (L{ZeroDivisionError})?  Defaults to 'no'.
        @type buggyInfoCallback: L{bool}

        @param fakePlatformTrust: Should we fake the platformTrust to be the
            same as our fake server certificate authority, so that we can test
            it's being used?  Defaults to 'no' and we just pass platform trust.
        @type fakePlatformTrust: L{bool}

        @param useDefaultTrust: Should we avoid passing the C{trustRoot} to
            L{ssl.optionsForClientTLS}?  Defaults to 'no'.
        @type useDefaultTrust: L{bool}

        @return: the client TLS protocol, the client wrapped protocol,
            the server TLS protocol, the server wrapped protocol and
            an L{IOPump} which, when its C{pump} and C{flush} methods are
            called, will move data between the created client and server
            protocol instances
        @rtype: 5-L{tuple} of 4 L{IProtocol}s and L{IOPump}
        """
        serverCA, serverCert = certificatesForAuthorityAndServer(
            serverHostname
        )
        other = {}
        passClientCert = None
        clientCA, clientCert = certificatesForAuthorityAndServer(u'client')
        if serverVerifies:
            other.update(trustRoot=clientCA)

        if clientPresentsCertificate:
            if validClientCertificate:
                passClientCert = clientCert
            else:
                bogusCA, bogus = certificatesForAuthorityAndServer(u'client')
                passClientCert = bogus

        serverOpts = sslverify.OpenSSLCertificateOptions(
            privateKey=serverCert.privateKey.original,
            certificate=serverCert.original,
            **other
        )
        serverContextSetup(serverOpts.getContext())
        if not validCertificate:
            serverCA, otherServer = certificatesForAuthorityAndServer(
                serverHostname
            )
        if buggyInfoCallback:
            def broken(*a, **k):
                """
                Raise an exception.

                @param a: Arguments for an C{info_callback}

                @param k: Keyword arguments for an C{info_callback}
                """
                1 / 0
            self.patch(
                sslverify.ClientTLSOptions, "_identityVerifyingInfoCallback",
                broken,
            )

        signature = {'hostname': clientHostname}
        if passClientCert:
            signature.update(clientCertificate=passClientCert)
        if not useDefaultTrust:
            signature.update(trustRoot=serverCA)
        if fakePlatformTrust:
            self.patch(sslverify, "platformTrust", lambda: serverCA)

        clientOpts = sslverify.optionsForClientTLS(**signature)

        class GreetingServer(protocol.Protocol):
            greeting = b"greetings!"
            lostReason = None
            data = b''
            def connectionMade(self):
                self.transport.write(self.greeting)
            def dataReceived(self, data):
                self.data += data
            def connectionLost(self, reason):
                self.lostReason = reason

        class GreetingClient(protocol.Protocol):
            greeting = b'cheerio!'
            data = b''
            lostReason = None
            def connectionMade(self):
                self.transport.write(self.greeting)
            def dataReceived(self, data):
                self.data += data
            def connectionLost(self, reason):
                self.lostReason = reason

        serverWrappedProto = GreetingServer()
        clientWrappedProto = GreetingClient()

        clientFactory = protocol.Factory()
        clientFactory.protocol = lambda: clientWrappedProto
        serverFactory = protocol.Factory()
        serverFactory.protocol = lambda: serverWrappedProto

        self.serverOpts = serverOpts
        self.clientOpts = clientOpts

        clientTLSFactory = TLSMemoryBIOFactory(
            clientOpts, isClient=True,
            wrappedFactory=clientFactory
        )
        serverTLSFactory = TLSMemoryBIOFactory(
            serverOpts, isClient=False,
            wrappedFactory=serverFactory
        )

        cProto, sProto, pump = connectedServerAndClient(
            lambda: serverTLSFactory.buildProtocol(None),
            lambda: clientTLSFactory.buildProtocol(None),
        )
        return cProto, sProto, clientWrappedProto, serverWrappedProto, pump


    def test_invalidHostname(self):
        """
        When a certificate containing an invalid hostname is received from the
        server, the connection is immediately dropped.
        """
        cProto, sProto, cWrapped, sWrapped, pump = self.serviceIdentitySetup(
            u"wrong-host.example.com",
            u"correct-host.example.com",
        )
        self.assertEqual(cWrapped.data, b'')
        self.assertEqual(sWrapped.data, b'')

        cErr = cWrapped.lostReason.value
        sErr = sWrapped.lostReason.value

        self.assertIsInstance(cErr, VerificationError)
        self.assertIsInstance(sErr, ConnectionClosed)


    def test_validHostname(self):
        """
        Whenever a valid certificate containing a valid hostname is received,
        connection proceeds normally.
        """
        cProto, sProto, cWrapped, sWrapped, pump = self.serviceIdentitySetup(
            u"valid.example.com",
            u"valid.example.com",
        )
        self.assertEqual(cWrapped.data,
                         b'greetings!')

        cErr = cWrapped.lostReason
        sErr = sWrapped.lostReason
        self.assertIsNone(cErr)
        self.assertIsNone(sErr)


    def test_validHostnameInvalidCertificate(self):
        """
        When an invalid certificate containing a perfectly valid hostname is
        received, the connection is aborted with an OpenSSL error.
        """
        cProto, sProto, cWrapped, sWrapped, pump = self.serviceIdentitySetup(
            u"valid.example.com",
            u"valid.example.com",
            validCertificate=False,
        )

        self.assertEqual(cWrapped.data, b'')
        self.assertEqual(sWrapped.data, b'')

        cErr = cWrapped.lostReason.value
        sErr = sWrapped.lostReason.value

        self.assertIsInstance(cErr, SSL.Error)
        self.assertIsInstance(sErr, SSL.Error)


    def test_realCAsBetterNotSignOurBogusTestCerts(self):
        """
        If we use the default trust from the platform, our dinky certificate
        should I{really} fail.
        """
        cProto, sProto, cWrapped, sWrapped, pump = self.serviceIdentitySetup(
            u"valid.example.com",
            u"valid.example.com",
            validCertificate=False,
            useDefaultTrust=True,
        )

        self.assertEqual(cWrapped.data, b'')
        self.assertEqual(sWrapped.data, b'')

        cErr = cWrapped.lostReason.value
        sErr = sWrapped.lostReason.value

        self.assertIsInstance(cErr, SSL.Error)
        self.assertIsInstance(sErr, SSL.Error)


    def test_butIfTheyDidItWouldWork(self):
        """
        L{ssl.optionsForClientTLS} should be using L{ssl.platformTrust} by
        default, so if we fake that out then it should trust ourselves again.
        """
        cProto, sProto, cWrapped, sWrapped, pump = self.serviceIdentitySetup(
            u"valid.example.com",
            u"valid.example.com",
            useDefaultTrust=True,
            fakePlatformTrust=True,
        )
        self.assertEqual(cWrapped.data,
                         b'greetings!')

        cErr = cWrapped.lostReason
        sErr = sWrapped.lostReason
        self.assertIsNone(cErr)
        self.assertIsNone(sErr)


    def test_clientPresentsCertificate(self):
        """
        When the server verifies and the client presents a valid certificate
        for that verification by passing it to
        L{sslverify.optionsForClientTLS}, communication proceeds.
        """
        cProto, sProto, cWrapped, sWrapped, pump = self.serviceIdentitySetup(
            u"valid.example.com",
            u"valid.example.com",
            validCertificate=True,
            serverVerifies=True,
            clientPresentsCertificate=True,
        )

        self.assertEqual(cWrapped.data,
                         b'greetings!')

        cErr = cWrapped.lostReason
        sErr = sWrapped.lostReason
        self.assertIsNone(cErr)
        self.assertIsNone(sErr)


    def test_clientPresentsBadCertificate(self):
        """
        When the server verifies and the client presents an invalid certificate
        for that verification by passing it to
        L{sslverify.optionsForClientTLS}, the connection cannot be established
        with an SSL error.
        """
        cProto, sProto, cWrapped, sWrapped, pump = self.serviceIdentitySetup(
            u"valid.example.com",
            u"valid.example.com",
            validCertificate=True,
            serverVerifies=True,
            validClientCertificate=False,
            clientPresentsCertificate=True,
        )

        self.assertEqual(cWrapped.data,
                         b'')

        cErr = cWrapped.lostReason.value
        sErr = sWrapped.lostReason.value

        self.assertIsInstance(cErr, SSL.Error)
        self.assertIsInstance(sErr, SSL.Error)


    def test_hostnameIsIndicated(self):
        """
        Specifying the C{hostname} argument to L{CertificateOptions} also sets
        the U{Server Name Extension
        <https://en.wikipedia.org/wiki/Server_Name_Indication>} TLS indication
        field to the correct value.
        """
        names = []
        def setupServerContext(ctx):
            def servername_received(conn):
                names.append(conn.get_servername().decode("ascii"))
            ctx.set_tlsext_servername_callback(servername_received)
        cProto, sProto, cWrapped, sWrapped, pump = self.serviceIdentitySetup(
            u"valid.example.com",
            u"valid.example.com",
            setupServerContext
        )
        self.assertEqual(names, [u"valid.example.com"])

    if skipSNI is not None:
        test_hostnameIsIndicated.skip = skipSNI


    def test_hostnameEncoding(self):
        """
        Hostnames are encoded as IDNA.
        """
        names = []
        hello = u"h\N{LATIN SMALL LETTER A WITH ACUTE}llo.example.com"
        def setupServerContext(ctx):
            def servername_received(conn):
                serverIDNA = _idnaText(conn.get_servername())
                names.append(serverIDNA)
            ctx.set_tlsext_servername_callback(servername_received)
        cProto, sProto, cWrapped, sWrapped, pump = self.serviceIdentitySetup(
            hello, hello, setupServerContext
        )
        self.assertEqual(names, [hello])
        self.assertEqual(cWrapped.data,
                         b'greetings!')

        cErr = cWrapped.lostReason
        sErr = sWrapped.lostReason
        self.assertIsNone(cErr)
        self.assertIsNone(sErr)

    if skipSNI is not None:
        test_hostnameEncoding.skip = skipSNI


    def test_fallback(self):
        """
        L{sslverify.simpleVerifyHostname} checks string equality on the
        commonName of a connection's certificate's subject, doing nothing if it
        matches and raising L{VerificationError} if it doesn't.
        """
        name = 'something.example.com'
        class Connection(object):
            def get_peer_certificate(self):
                """
                Fake of L{OpenSSL.SSL.Connection.get_peer_certificate}.

                @return: A certificate with a known common name.
                @rtype: L{OpenSSL.crypto.X509}
                """
                cert = X509()
                cert.get_subject().commonName = name
                return cert
        conn = Connection()
        self.assertIs(
            sslverify.simpleVerifyHostname(conn, u'something.example.com'),
            None
        )
        self.assertRaises(
            sslverify.SimpleVerificationError,
            sslverify.simpleVerifyHostname, conn, u'nonsense'
        )

    def test_surpriseFromInfoCallback(self):
        """
        pyOpenSSL isn't always so great about reporting errors.  If one occurs
        in the verification info callback, it should be logged and the
        connection should be shut down (if possible, anyway; the app_data could
        be clobbered but there's no point testing for that).
        """
        cProto, sProto, cWrapped, sWrapped, pump = self.serviceIdentitySetup(
            u"correct-host.example.com",
            u"correct-host.example.com",
            buggyInfoCallback=True,
        )

        self.assertEqual(cWrapped.data, b'')
        self.assertEqual(sWrapped.data, b'')

        cErr = cWrapped.lostReason.value
        sErr = sWrapped.lostReason.value

        self.assertIsInstance(cErr, ZeroDivisionError)
        self.assertIsInstance(sErr, (ConnectionClosed, SSL.Error))
        errors = self.flushLoggedErrors(ZeroDivisionError)
        self.assertTrue(errors)



def negotiateProtocol(serverProtocols,
                      clientProtocols,
                      clientOptions=None):
    """
    Create the TLS connection and negotiate a next protocol.

    @param serverProtocols: The protocols the server is willing to negotiate.
    @param clientProtocols: The protocols the client is willing to negotiate.
    @param clientOptions: The type of C{OpenSSLCertificateOptions} class to
        use for the client. Defaults to C{OpenSSLCertificateOptions}.
    @return: A L{tuple} of the negotiated protocol and the reason the
        connection was lost.
    """
    caCertificate, serverCertificate = certificatesForAuthorityAndServer()
    trustRoot = sslverify.OpenSSLCertificateAuthorities([
        caCertificate.original,
    ])

    sProto, cProto, sWrapped, cWrapped, pump = loopbackTLSConnectionInMemory(
        trustRoot=trustRoot,
        privateKey=serverCertificate.privateKey.original,
        serverCertificate=serverCertificate.original,
        clientProtocols=clientProtocols,
        serverProtocols=serverProtocols,
        clientOptions=clientOptions,
    )
    pump.flush()

    return (cProto.negotiatedProtocol, cWrapped.lostReason)



class NPNOrALPNTests(unittest.TestCase):
    """
    NPN and ALPN protocol selection.

    These tests only run on platforms that have a PyOpenSSL version >= 0.15,
    and OpenSSL version 1.0.1 or later.
    """
    if skipSSL:
        skip = skipSSL
    elif skipNPN:
        skip = skipNPN

    def test_nextProtocolMechanismsNPNIsSupported(self):
        """
        When at least NPN is available on the platform, NPN is in the set of
        supported negotiation protocols.
        """
        supportedProtocols = sslverify.protocolNegotiationMechanisms()
        self.assertTrue(
            sslverify.ProtocolNegotiationSupport.NPN in supportedProtocols
        )


    def test_NPNAndALPNSuccess(self):
        """
        When both ALPN and NPN are used, and both the client and server have
        overlapping protocol choices, a protocol is successfully negotiated.
        Further, the negotiated protocol is the first one in the list.
        """
        protocols = [b'h2', b'http/1.1']
        negotiatedProtocol, lostReason = negotiateProtocol(
            clientProtocols=protocols,
            serverProtocols=protocols,
        )
        self.assertEqual(negotiatedProtocol, b'h2')
        self.assertIsNone(lostReason)


    def test_NPNAndALPNDifferent(self):
        """
        Client and server have different protocol lists: only the common
        element is chosen.
        """
        serverProtocols = [b'h2', b'http/1.1', b'spdy/2']
        clientProtocols = [b'spdy/3', b'http/1.1']
        negotiatedProtocol, lostReason = negotiateProtocol(
            clientProtocols=clientProtocols,
            serverProtocols=serverProtocols,
        )
        self.assertEqual(negotiatedProtocol, b'http/1.1')
        self.assertIsNone(lostReason)


    def test_NPNAndALPNNoAdvertise(self):
        """
        When one peer does not advertise any protocols, the connection is set
        up with no next protocol.
        """
        protocols = [b'h2', b'http/1.1']
        negotiatedProtocol, lostReason = negotiateProtocol(
            clientProtocols=protocols,
            serverProtocols=[],
        )
        self.assertIsNone(negotiatedProtocol)
        self.assertIsNone(lostReason)


    def test_NPNAndALPNNoOverlap(self):
        """
        When the client and server have no overlap of protocols, the connection
        fails.
        """
        clientProtocols = [b'h2', b'http/1.1']
        serverProtocols = [b'spdy/3']
        negotiatedProtocol, lostReason = negotiateProtocol(
            serverProtocols=clientProtocols,
            clientProtocols=serverProtocols,
        )
        self.assertIsNone(negotiatedProtocol)
        self.assertEqual(lostReason.type, SSL.Error)



class ALPNTests(unittest.TestCase):
    """
    ALPN protocol selection.

    These tests only run on platforms that have a PyOpenSSL version >= 0.15,
    and OpenSSL version 1.0.2 or later.

    This covers only the ALPN specific logic, as any platform that has ALPN
    will also have NPN and so will run the NPNAndALPNTest suite as well.
    """
    if skipSSL:
        skip = skipSSL
    elif skipALPN:
        skip = skipALPN


    def test_nextProtocolMechanismsALPNIsSupported(self):
        """
        When ALPN is available on a platform, protocolNegotiationMechanisms
        includes ALPN in the suported protocols.
        """
        supportedProtocols = sslverify.protocolNegotiationMechanisms()
        self.assertTrue(
            sslverify.ProtocolNegotiationSupport.ALPN in
            supportedProtocols
        )



class NPNAndALPNAbsentTests(unittest.TestCase):
    """
    NPN/ALPN operations fail on platforms that do not support them.

    These tests only run on platforms that have a PyOpenSSL version < 0.15,
    or an OpenSSL version earlier than 1.0.1
    """
    if skipSSL:
        skip = skipSSL
    elif not skipNPN:
        skip = "NPN/ALPN is present on this platform"


    def test_nextProtocolMechanismsNoNegotiationSupported(self):
        """
        When neither NPN or ALPN are available on a platform, there are no
        supported negotiation protocols.
        """
        supportedProtocols = sslverify.protocolNegotiationMechanisms()
        self.assertFalse(supportedProtocols)


    def test_NPNAndALPNNotImplemented(self):
        """
        A NotImplementedError is raised when using acceptableProtocols on a
        platform that does not support either NPN or ALPN.
        """
        protocols = [b'h2', b'http/1.1']
        self.assertRaises(
            NotImplementedError,
            negotiateProtocol,
            serverProtocols=protocols,
            clientProtocols=protocols,
        )


    def test_NegotiatedProtocolReturnsNone(self):
        """
        negotiatedProtocol return L{None} even when NPN/ALPN aren't supported.
        This works because, as neither are supported, negotiation isn't even
        attempted.
        """
        serverProtocols = None
        clientProtocols = None
        negotiatedProtocol, lostReason = negotiateProtocol(
            clientProtocols=clientProtocols,
            serverProtocols=serverProtocols,
        )
        self.assertIsNone(negotiatedProtocol)
        self.assertIsNone(lostReason)



class _NotSSLTransport:
    def getHandle(self):
        return self



class _MaybeSSLTransport:
    def getHandle(self):
        return self

    def get_peer_certificate(self):
        return None

    def get_host_certificate(self):
        return None



class _ActualSSLTransport:
    def getHandle(self):
        return self

    def get_host_certificate(self):
        return sslverify.Certificate.loadPEM(A_HOST_CERTIFICATE_PEM).original

    def get_peer_certificate(self):
        return sslverify.Certificate.loadPEM(A_PEER_CERTIFICATE_PEM).original



class ConstructorsTests(unittest.TestCase):
    if skipSSL:
        skip = skipSSL

    def test_peerFromNonSSLTransport(self):
        """
        Verify that peerFromTransport raises an exception if the transport
        passed is not actually an SSL transport.
        """
        x = self.assertRaises(CertificateError,
                              sslverify.Certificate.peerFromTransport,
                              _NotSSLTransport())
        self.assertTrue(str(x).startswith("non-TLS"))


    def test_peerFromBlankSSLTransport(self):
        """
        Verify that peerFromTransport raises an exception if the transport
        passed is an SSL transport, but doesn't have a peer certificate.
        """
        x = self.assertRaises(CertificateError,
                              sslverify.Certificate.peerFromTransport,
                              _MaybeSSLTransport())
        self.assertTrue(str(x).startswith("TLS"))


    def test_hostFromNonSSLTransport(self):
        """
        Verify that hostFromTransport raises an exception if the transport
        passed is not actually an SSL transport.
        """
        x = self.assertRaises(CertificateError,
                              sslverify.Certificate.hostFromTransport,
                              _NotSSLTransport())
        self.assertTrue(str(x).startswith("non-TLS"))


    def test_hostFromBlankSSLTransport(self):
        """
        Verify that hostFromTransport raises an exception if the transport
        passed is an SSL transport, but doesn't have a host certificate.
        """
        x = self.assertRaises(CertificateError,
                              sslverify.Certificate.hostFromTransport,
                              _MaybeSSLTransport())
        self.assertTrue(str(x).startswith("TLS"))


    def test_hostFromSSLTransport(self):
        """
        Verify that hostFromTransport successfully creates the correct
        certificate if passed a valid SSL transport.
        """
        self.assertEqual(
            sslverify.Certificate.hostFromTransport(
                _ActualSSLTransport()).serialNumber(),
            12345)


    def test_peerFromSSLTransport(self):
        """
        Verify that peerFromTransport successfully creates the correct
        certificate if passed a valid SSL transport.
        """
        self.assertEqual(
            sslverify.Certificate.peerFromTransport(
                _ActualSSLTransport()).serialNumber(),
            12346)



class MultipleCertificateTrustRootTests(unittest.TestCase):
    """
    Test the behavior of the trustRootFromCertificates() API call.
    """

    if skipSSL:
        skip = skipSSL


    def test_trustRootFromCertificatesPrivatePublic(self):
        """
        L{trustRootFromCertificates} accepts either a L{sslverify.Certificate}
        or a L{sslverify.PrivateCertificate} instance.
        """
        privateCert = sslverify.PrivateCertificate.loadPEM(A_KEYPAIR)
        cert = sslverify.Certificate.loadPEM(A_HOST_CERTIFICATE_PEM)

        mt = sslverify.trustRootFromCertificates([privateCert, cert])

        # Verify that the returned object acts correctly when used as a
        # trustRoot= param to optionsForClientTLS.
        sProto, cProto, sWrap, cWrap, pump = loopbackTLSConnectionInMemory(
            trustRoot=mt,
            privateKey=privateCert.privateKey.original,
            serverCertificate=privateCert.original,
        )

        # This connection should succeed
        self.assertEqual(cWrap.data, b'greetings!')
        self.assertIsNone(cWrap.lostReason)


    def test_trustRootSelfSignedServerCertificate(self):
        """
        L{trustRootFromCertificates} called with a single self-signed
        certificate will cause L{optionsForClientTLS} to accept client
        connections to a server with that certificate.
        """
        key, cert = makeCertificate(O=b"Server Test Certificate", CN=b"server")
        selfSigned = sslverify.PrivateCertificate.fromCertificateAndKeyPair(
            sslverify.Certificate(cert),
            sslverify.KeyPair(key),
        )

        trust = sslverify.trustRootFromCertificates([selfSigned])

        # Since we trust this exact certificate, connections to this server
        # should succeed.
        sProto, cProto, sWrap, cWrap, pump = loopbackTLSConnectionInMemory(
            trustRoot=trust,
            privateKey=selfSigned.privateKey.original,
            serverCertificate=selfSigned.original,
        )
        self.assertEqual(cWrap.data, b'greetings!')
        self.assertIsNone(cWrap.lostReason)


    def test_trustRootCertificateAuthorityTrustsConnection(self):
        """
        L{trustRootFromCertificates} called with certificate A will cause
        L{optionsForClientTLS} to accept client connections to a server with
        certificate B where B is signed by A.
        """
        caCert, serverCert = certificatesForAuthorityAndServer()

        trust = sslverify.trustRootFromCertificates([caCert])

        # Since we've listed the CA's certificate as a trusted cert, a
        # connection to the server certificate it signed should succeed.
        sProto, cProto, sWrap, cWrap, pump = loopbackTLSConnectionInMemory(
            trustRoot=trust,
            privateKey=serverCert.privateKey.original,
            serverCertificate=serverCert.original,
        )
        self.assertEqual(cWrap.data, b'greetings!')
        self.assertIsNone(cWrap.lostReason)


    def test_trustRootFromCertificatesUntrusted(self):
        """
        L{trustRootFromCertificates} called with certificate A will cause
        L{optionsForClientTLS} to disallow any connections to a server with
        certificate B where B is not signed by A.
        """
        key, cert = makeCertificate(O=b"Server Test Certificate", CN=b"server")
        serverCert = sslverify.PrivateCertificate.fromCertificateAndKeyPair(
            sslverify.Certificate(cert),
            sslverify.KeyPair(key),
        )
        untrustedCert = sslverify.Certificate(
            makeCertificate(O=b"CA Test Certificate", CN=b"unknown CA")[1]
        )

        trust = sslverify.trustRootFromCertificates([untrustedCert])

        # Since we only trust 'untrustedCert' which has not signed our
        # server's cert, we should reject this connection
        sProto, cProto, sWrap, cWrap, pump = loopbackTLSConnectionInMemory(
            trustRoot=trust,
            privateKey=serverCert.privateKey.original,
            serverCertificate=serverCert.original,
        )

        # This connection should fail, so no data was received.
        self.assertEqual(cWrap.data, b'')

        # It was an L{SSL.Error}.
        self.assertEqual(cWrap.lostReason.type, SSL.Error)

        # Some combination of OpenSSL and PyOpenSSL is bad at reporting errors.
        err = cWrap.lostReason.value
        self.assertEqual(err.args[0][0][2], 'tlsv1 alert unknown ca')


    def test_trustRootFromCertificatesOpenSSLObjects(self):
        """
        L{trustRootFromCertificates} rejects any L{OpenSSL.crypto.X509}
        instances in the list passed to it.
        """
        private = sslverify.PrivateCertificate.loadPEM(A_KEYPAIR)
        certX509 = private.original

        exception = self.assertRaises(
            TypeError,
            sslverify.trustRootFromCertificates, [certX509],
        )
        self.assertEqual(
            "certificates items must be twisted.internet.ssl.CertBase "
            "instances",
            exception.args[0],
        )



class OpenSSLCipherTests(unittest.TestCase):
    """
    Tests for twisted.internet._sslverify.OpenSSLCipher.
    """
    if skipSSL:
        skip = skipSSL

    cipherName = u'CIPHER-STRING'

    def test_constructorSetsFullName(self):
        """
        The first argument passed to the constructor becomes the full name.
        """
        self.assertEqual(
            self.cipherName,
            sslverify.OpenSSLCipher(self.cipherName).fullName
        )


    def test_repr(self):
        """
        C{repr(cipher)} returns a valid constructor call.
        """
        cipher = sslverify.OpenSSLCipher(self.cipherName)
        self.assertEqual(
            cipher,
            eval(repr(cipher), {'OpenSSLCipher': sslverify.OpenSSLCipher})
        )


    def test_eqSameClass(self):
        """
        Equal type and C{fullName} means that the objects are equal.
        """
        cipher1 = sslverify.OpenSSLCipher(self.cipherName)
        cipher2 = sslverify.OpenSSLCipher(self.cipherName)
        self.assertEqual(cipher1, cipher2)


    def test_eqSameNameDifferentType(self):
        """
        If ciphers have the same name but different types, they're still
        different.
        """
        class DifferentCipher(object):
            fullName = self.cipherName

        self.assertNotEqual(
            sslverify.OpenSSLCipher(self.cipherName),
            DifferentCipher(),
        )



class ExpandCipherStringTests(unittest.TestCase):
    """
    Tests for twisted.internet._sslverify._expandCipherString.
    """
    if skipSSL:
        skip = skipSSL

    def test_doesNotStumbleOverEmptyList(self):
        """
        If the expanded cipher list is empty, an empty L{list} is returned.
        """
        self.assertEqual(
            [],
            sslverify._expandCipherString(u'', SSL.SSLv23_METHOD, 0)
        )


    def test_doesNotSwallowOtherSSLErrors(self):
        """
        Only no cipher matches get swallowed, every other SSL error gets
        propagated.
        """
        def raiser(_):
            # Unfortunately, there seems to be no way to trigger a real SSL
            # error artificially.
            raise SSL.Error([['', '', '']])
        ctx = FakeContext(SSL.SSLv23_METHOD)
        ctx.set_cipher_list = raiser
        self.patch(sslverify.SSL, 'Context', lambda _: ctx)
        self.assertRaises(
            SSL.Error,
            sslverify._expandCipherString, u'ALL', SSL.SSLv23_METHOD, 0
        )


    def test_returnsListOfICiphers(self):
        """
        L{sslverify._expandCipherString} always returns a L{list} of
        L{interfaces.ICipher}.
        """
        ciphers = sslverify._expandCipherString(u'ALL', SSL.SSLv23_METHOD, 0)
        self.assertIsInstance(ciphers, list)
        bogus = []
        for c in ciphers:
            if not interfaces.ICipher.providedBy(c):
                bogus.append(c)

        self.assertEqual([], bogus)



class AcceptableCiphersTests(unittest.TestCase):
    """
    Tests for twisted.internet._sslverify.OpenSSLAcceptableCiphers.
    """
    if skipSSL:
        skip = skipSSL

    def test_selectOnEmptyListReturnsEmptyList(self):
        """
        If no ciphers are available, nothing can be selected.
        """
        ac = sslverify.OpenSSLAcceptableCiphers([])
        self.assertEqual([], ac.selectCiphers([]))


    def test_selectReturnsOnlyFromAvailable(self):
        """
        Select only returns a cross section of what is available and what is
        desirable.
        """
        ac = sslverify.OpenSSLAcceptableCiphers([
            sslverify.OpenSSLCipher('A'),
            sslverify.OpenSSLCipher('B'),
        ])
        self.assertEqual([sslverify.OpenSSLCipher('B')],
                         ac.selectCiphers([sslverify.OpenSSLCipher('B'),
                                           sslverify.OpenSSLCipher('C')]))


    def test_fromOpenSSLCipherStringExpandsToListOfCiphers(self):
        """
        If L{sslverify.OpenSSLAcceptableCiphers.fromOpenSSLCipherString} is
        called it expands the string to a list of ciphers.
        """
        ac = sslverify.OpenSSLAcceptableCiphers.fromOpenSSLCipherString('ALL')
        self.assertIsInstance(ac._ciphers, list)
        self.assertTrue(all(sslverify.ICipher.providedBy(c)
                            for c in ac._ciphers))



class DiffieHellmanParametersTests(unittest.TestCase):
    """
    Tests for twisted.internet._sslverify.OpenSSLDHParameters.
    """
    if skipSSL:
        skip = skipSSL
    filePath = FilePath(b'dh.params')

    def test_fromFile(self):
        """
        Calling C{fromFile} with a filename returns an instance with that file
        name saved.
        """
        params = sslverify.OpenSSLDiffieHellmanParameters.fromFile(
            self.filePath
        )
        self.assertEqual(self.filePath, params._dhFile)



class FakeLibState(object):
    """
    State for L{FakeLib}

    @param setECDHAutoRaises: An exception
        L{FakeLib.SSL_CTX_set_ecdh_auto} should raise; if L{None},
        nothing is raised.

    @ivar ecdhContexts: A list of SSL contexts with which
        L{FakeLib.SSL_CTX_set_ecdh_auto} was called
    @type ecdhContexts: L{list} of L{OpenSSL.SSL.Context}s

    @ivar ecdhValues: A list of boolean values with which
        L{FakeLib.SSL_CTX_set_ecdh_auto} was called
    @type ecdhValues: L{list} of L{boolean}s
    """
    __slots__ = ("setECDHAutoRaises", "ecdhContexts", "ecdhValues")

    def __init__(self, setECDHAutoRaises):
        self.setECDHAutoRaises = setECDHAutoRaises
        self.ecdhContexts = []
        self.ecdhValues = []



class FakeLib(object):
    """
    An introspectable fake of cryptography's lib object.

    @param state: A L{FakeLibState} instance that contains this fake's
        state.
    """
    def __init__(self, state):
        self._state = state


    def SSL_CTX_set_ecdh_auto(self, ctx, value):
        """
        Record the context and value under in the C{_state} instance
        variable.

        @see: L{FakeLibState}

        @param ctx: An SSL context.
        @type ctx: L{OpenSSL.SSL.Context}

        @param value: A boolean value
        @type value: L{bool}
        """
        self._state.ecdhContexts.append(ctx)
        self._state.ecdhValues.append(value)
        if self._state.setECDHAutoRaises is not None:
            raise self._state.setECDHAutoRaises



class FakeLibTests(unittest.TestCase):
    """
    Tests for L{FakeLib}.
    """

    def test_SSL_CTX_set_ecdh_auto(self):
        """
        L{FakeLib.SSL_CTX_set_ecdh_auto} records context and value it
        was called with.
        """
        state = FakeLibState(setECDHAutoRaises=None)
        lib = FakeLib(state)
        self.assertNot(state.ecdhContexts)
        self.assertNot(state.ecdhValues)

        context, value = "CONTEXT", True
        lib.SSL_CTX_set_ecdh_auto(context, value)
        self.assertEqual(state.ecdhContexts, [context])
        self.assertEqual(state.ecdhValues, [True])


    def test_SSL_CTX_set_ecdh_autoRaises(self):
        """
        L{FakeLib.SSL_CTX_set_ecdh_auto} raises the exception provided
        by its state, while still recording its arguments.
        """
        state = FakeLibState(setECDHAutoRaises=ValueError)
        lib = FakeLib(state)
        self.assertNot(state.ecdhContexts)
        self.assertNot(state.ecdhValues)

        context, value = "CONTEXT", True
        self.assertRaises(
            ValueError, lib.SSL_CTX_set_ecdh_auto, context, value
        )
        self.assertEqual(state.ecdhContexts, [context])
        self.assertEqual(state.ecdhValues, [True])



class FakeCryptoState(object):
    """
    State for L{FakeCrypto}

    @param getEllipticCurveRaises: What
        L{FakeCrypto.get_elliptic_curve} should raise; L{None} and it
        won't raise anything

    @param getEllipticCurveReturns: What
        L{FakeCrypto.get_elliptic_curve} should return.

    @ivar getEllipticCurveCalls: The arguments with which
        L{FakeCrypto.get_elliptic_curve} has been called.
    @type getEllipticCurveCalls: L{list}
    """
    __slots__ = (
        "getEllipticCurveRaises",
        "getEllipticCurveReturns",
        "getEllipticCurveCalls",
    )

    def __init__(
            self,
            getEllipticCurveRaises,
            getEllipticCurveReturns,
    ):
        self.getEllipticCurveRaises = getEllipticCurveRaises
        self.getEllipticCurveReturns = getEllipticCurveReturns
        self.getEllipticCurveCalls = []



class FakeCrypto(object):
    """
    An introspectable fake of pyOpenSSL's L{OpenSSL.crypto} module.

    @ivar state: A L{FakeCryptoState} instance
    """

    def __init__(self, state):
        self._state = state


    def get_elliptic_curve(self, curve):
        """
        A fake that records the curve with which it was called.

        @param curve: see L{crypto.get_elliptic_curve}

        @return: see L{FakeCryptoState.getEllipticCurveReturns}
        @raises: see L{FakeCryptoState.getEllipticCurveRaises}
        """
        self._state.getEllipticCurveCalls.append(curve)
        if self._state.getEllipticCurveRaises is not None:
            raise self._state.getEllipticCurveRaises
        return self._state.getEllipticCurveReturns



class FakeCryptoTests(unittest.SynchronousTestCase):
    """
    Tests for L{FakeCrypto}.
    """

    def test_get_elliptic_curveRecordsArgument(self):
        """
        L{FakeCrypto.test_get_elliptic_curve} records the curve with
        which it was called.
        """
        state = FakeCryptoState(
            getEllipticCurveRaises=None,
            getEllipticCurveReturns=None,
        )
        crypto = FakeCrypto(state)
        crypto.get_elliptic_curve("a curve name")
        self.assertEqual(state.getEllipticCurveCalls, ["a curve name"])


    def test_get_elliptic_curveReturns(self):
        """
        L{FakeCrypto.test_get_elliptic_curve} returns the value
        specified by its state object and records what it was called
        with.
        """
        returnValue = "object"
        state = FakeCryptoState(
            getEllipticCurveRaises=None,
            getEllipticCurveReturns=returnValue,
        )
        crypto = FakeCrypto(state)
        self.assertIs(
            crypto.get_elliptic_curve("another curve name"),
            returnValue,
        )
        self.assertEqual(
            state.getEllipticCurveCalls,
            ["another curve name"]
        )


    def test_get_elliptic_curveRaises(self):
        """
        L{FakeCrypto.test_get_elliptic_curve} raises the exception
        specified by its state object.
        """
        state = FakeCryptoState(
            getEllipticCurveRaises=ValueError,
            getEllipticCurveReturns=None
        )
        crypto = FakeCrypto(state)
        self.assertRaises(
            ValueError,
            crypto.get_elliptic_curve, "yet another curve name",
        )
        self.assertEqual(
            state.getEllipticCurveCalls,
            ["yet another curve name"],
        )



class ChooseDiffieHellmanEllipticCurveTests(unittest.SynchronousTestCase):
    """
    Tests for L{sslverify._ChooseDiffieHellmanEllipticCurve}.

    @cvar OPENSSL_110: A version number for OpenSSL 1.1.0

    @cvar OPENSSL_102: A version number for OpenSSL 1.0.2

    @cvar OPENSSL_101: A version number for OpenSSL 1.0.1

    @see:
        U{https://wiki.openssl.org/index.php/Manual:OPENSSL_VERSION_NUMBER(3)}
    """
    if skipSSL:
        skip = skipSSL

    OPENSSL_110 = 0x1010007f
    OPENSSL_102 = 0x100020ef
    OPENSSL_101 = 0x1000114f


    def setUp(self):
        self.libState = FakeLibState(setECDHAutoRaises=False)
        self.lib = FakeLib(self.libState)

        self.cryptoState = FakeCryptoState(
            getEllipticCurveReturns=None,
            getEllipticCurveRaises=None
        )
        self.crypto = FakeCrypto(self.cryptoState)
        self.context = FakeContext(SSL.SSLv23_METHOD)


    def test_openSSL110(self):
        """
        No configuration of contexts occurs under OpenSSL 1.1.0 and
        later, because they create contexts with secure ECDH curves.

        @see: U{http://twistedmatrix.com/trac/ticket/9210}
        """
        chooser = sslverify._ChooseDiffieHellmanEllipticCurve(
            self.OPENSSL_110,
            openSSLlib=self.lib,
            openSSLcrypto=self.crypto,
        )
        chooser.configureECDHCurve(self.context)

        self.assertFalse(self.libState.ecdhContexts)
        self.assertFalse(self.libState.ecdhValues)
        self.assertFalse(self.cryptoState.getEllipticCurveCalls)
        self.assertIsNone(self.context._ecCurve)


    def test_openSSL102(self):
        """
        OpenSSL 1.0.2 does not set ECDH curves by default, but
        C{SSL_CTX_set_ecdh_auto} requests that a context choose a
        secure set curves automatically.
        """
        context = SSL.Context(SSL.SSLv23_METHOD)
        chooser = sslverify._ChooseDiffieHellmanEllipticCurve(
            self.OPENSSL_102,
            openSSLlib=self.lib,
            openSSLcrypto=self.crypto,
        )
        chooser.configureECDHCurve(context)

        self.assertEqual(self.libState.ecdhContexts, [context._context])
        self.assertEqual(self.libState.ecdhValues, [True])
        self.assertFalse(self.cryptoState.getEllipticCurveCalls)
        self.assertIsNone(self.context._ecCurve)


    def test_openSSL102SetECDHAutoRaises(self):
        """
        An exception raised by C{SSL_CTX_set_ecdh_auto} under OpenSSL
        1.0.2 is suppressed because ECDH is best-effort.
        """
        self.libState.setECDHAutoRaises = BaseException
        context = SSL.Context(SSL.SSLv23_METHOD)
        chooser = sslverify._ChooseDiffieHellmanEllipticCurve(
            self.OPENSSL_102,
            openSSLlib=self.lib,
            openSSLcrypto=self.crypto,
        )
        chooser.configureECDHCurve(context)

        self.assertEqual(self.libState.ecdhContexts, [context._context])
        self.assertEqual(self.libState.ecdhValues, [True])
        self.assertFalse(self.cryptoState.getEllipticCurveCalls)


    def test_openSSL101(self):
        """
        OpenSSL 1.0.1 does not set ECDH curves by default, nor does
        it expose L{SSL_CTX_set_ecdh_auto}.  Instead, a single ECDH
        curve can be set with L{OpenSSL.SSL.Context.set_tmp_ecdh}.
        """
        self.cryptoState.getEllipticCurveReturns = curve = "curve object"
        chooser = sslverify._ChooseDiffieHellmanEllipticCurve(
            self.OPENSSL_101,
            openSSLlib=self.lib,
            openSSLcrypto=self.crypto,
        )
        chooser.configureECDHCurve(self.context)

        self.assertFalse(self.libState.ecdhContexts)
        self.assertFalse(self.libState.ecdhValues)
        self.assertEqual(
            self.cryptoState.getEllipticCurveCalls,
            [sslverify._defaultCurveName],
        )
        self.assertIs(self.context._ecCurve, curve)


    def test_openSSL101SetECDHRaises(self):
        """
        An exception raised by L{OpenSSL.SSL.Context.set_tmp_ecdh}
        under OpenSSL 1.0.1 is suppressed because ECHDE is best-effort.
        """
        def set_tmp_ecdh(ctx):
            raise BaseException

        self.context.set_tmp_ecdh = set_tmp_ecdh

        chooser = sslverify._ChooseDiffieHellmanEllipticCurve(
            self.OPENSSL_101,
            openSSLlib=self.lib,
            openSSLcrypto=self.crypto,
        )
        chooser.configureECDHCurve(self.context)

        self.assertFalse(self.libState.ecdhContexts)
        self.assertFalse(self.libState.ecdhValues)
        self.assertEqual(
            self.cryptoState.getEllipticCurveCalls,
            [sslverify._defaultCurveName],
        )


    def test_openSSL101NoECC(self):
        """
        Contexts created under an OpenSSL 1.0.1 that doesn't support
        ECC have no configuration applied.
        """
        self.cryptoState.getEllipticCurveRaises = ValueError
        chooser = sslverify._ChooseDiffieHellmanEllipticCurve(
            self.OPENSSL_101,
            openSSLlib=self.lib,
            openSSLcrypto=self.crypto,
        )
        chooser.configureECDHCurve(self.context)

        self.assertFalse(self.libState.ecdhContexts)
        self.assertFalse(self.libState.ecdhValues)
        self.assertIsNone(self.context._ecCurve)



class KeyPairTests(unittest.TestCase):
    """
    Tests for L{sslverify.KeyPair}.
    """
    if skipSSL:
        skip = skipSSL

    def setUp(self):
        """
        Create test certificate.
        """
        self.sKey = makeCertificate(
            O=b"Server Test Certificate",
            CN=b"server")[0]


    def test_getstateDeprecation(self):
        """
        L{sslverify.KeyPair.__getstate__} is deprecated.
        """
        self.callDeprecated(
            (Version("Twisted", 15, 0, 0), "a real persistence system"),
            sslverify.KeyPair(self.sKey).__getstate__)


    def test_setstateDeprecation(self):
        """
        {sslverify.KeyPair.__setstate__} is deprecated.
        """
        state = sslverify.KeyPair(self.sKey).dump()
        self.callDeprecated(
            (Version("Twisted", 15, 0, 0), "a real persistence system"),
            sslverify.KeyPair(self.sKey).__setstate__, state)


    def test_noTrailingNewlinePemCert(self):
        noTrailingNewlineKeyPemPath = getModule(
            "twisted.test").filePath.sibling(
            "cert.pem.no_trailing_newline")

        certPEM = noTrailingNewlineKeyPemPath.getContent()
        ssl.Certificate.loadPEM(certPEM)



class SelectVerifyImplementationTests(unittest.SynchronousTestCase):
    """
    Tests for L{_selectVerifyImplementation}.
    """
    if skipSSL is not None:
        skip = skipSSL


    def test_dependencyMissing(self):
        """
        If I{service_identity} cannot be imported then
        L{_selectVerifyImplementation} returns L{simpleVerifyHostname} and
        L{SimpleVerificationError}.
        """
        with SetAsideModule("service_identity"):
            sys.modules["service_identity"] = None

            result = sslverify._selectVerifyImplementation()
            expected = (
                sslverify.simpleVerifyHostname,
                sslverify.simpleVerifyIPAddress,
                sslverify.SimpleVerificationError)
            self.assertEqual(expected, result)
    test_dependencyMissing.suppress = [
        util.suppress(
            message=(
                "You do not have a working installation of the "
                "service_identity module"),
            ),
        ]


    def test_dependencyMissingWarning(self):
        """
        If I{service_identity} cannot be imported then
        L{_selectVerifyImplementation} emits a L{UserWarning} advising the user
        of the exact error.
        """
        with SetAsideModule("service_identity"):
            sys.modules["service_identity"] = None

            sslverify._selectVerifyImplementation()

        [warning] = list(
            warning
            for warning
            in self.flushWarnings()
            if warning["category"] == UserWarning)

        importErrors = [
            # Python 3.6.3
            "'import of service_identity halted; None in sys.modules'",
            # Python 3
            "'import of 'service_identity' halted; None in sys.modules'",
            # Python 2
            "'No module named service_identity'"
        ]

        expectedMessages = []
        for importError in importErrors:
            expectedMessages.append(
                "You do not have a working installation of the "
                "service_identity module: {message}.  Please install it from "
                "<https://pypi.python.org/pypi/service_identity> "
                "and make sure all of its dependencies are satisfied.  "
                "Without the service_identity module, Twisted can perform only"
                " rudimentary TLS client hostname verification.  Many valid "
                "certificate/hostname mappings may be rejected.".format(
                message=importError))

        self.assertIn(warning["message"], expectedMessages)

        # Make sure we're abusing the warning system to a sufficient
        # degree: there is no filename or line number that makes sense for
        # this warning to "blame" for the problem.  It is a system
        # misconfiguration.  So the location information should be blank
        # (or as blank as we can make it).
        self.assertEqual(warning["filename"], "")
        self.assertEqual(warning["lineno"], 0)<|MERGE_RESOLUTION|>--- conflicted
+++ resolved
@@ -206,13 +206,9 @@
     try:
         ipAddress = ipaddress.ip_address(serviceIdentity)
     except ValueError:
-<<<<<<< HEAD
-        subjectAlternativeNames = [x509.DNSName(serviceIdentity)]
-=======
         subjectAlternativeNames = [
             x509.DNSName(serviceIdentity.encode("idna").decode("ascii"))
         ]
->>>>>>> 55fb0c49
     else:
         subjectAlternativeNames = [x509.IPAddress(ipAddress)]
 
@@ -601,49 +597,28 @@
     def test_dNSNameHostname(self):
         """
         If you pass a dNSName to L{sslverify.optionsForClientTLS}
-<<<<<<< HEAD
-        L{_sendSNI} will be True
-        """
-        options = sslverify.optionsForClientTLS(u'example.com')
-        self.assertTrue(options._sendSNI)
-=======
         L{_hostnameIsDnsName} will be True
         """
         options = sslverify.optionsForClientTLS(u'example.com')
         self.assertTrue(options._hostnameIsDnsName)
->>>>>>> 55fb0c49
 
 
     def test_IPv4AddressHostname(self):
         """
         If you pass an IPv4 address to L{sslverify.optionsForClientTLS}
-<<<<<<< HEAD
-        L{_sendSNI} will be False
-        """
-        options = sslverify.optionsForClientTLS(u'127.0.0.1')
-        self.assertFalse(options._sendSNI)
-=======
         L{_hostnameIsDnsName} will be False
         """
         options = sslverify.optionsForClientTLS(u'127.0.0.1')
         self.assertFalse(options._hostnameIsDnsName)
->>>>>>> 55fb0c49
 
 
     def test_IPv6AddressHostname(self):
         """
         If you pass an IPv6 address to L{sslverify.optionsForClientTLS}
-<<<<<<< HEAD
-        L{_sendSNI} will be False
-        """
-        options = sslverify.optionsForClientTLS(u'::1')
-        self.assertFalse(options._sendSNI)
-=======
         L{_hostnameIsDnsName} will be False
         """
         options = sslverify.optionsForClientTLS(u'::1')
         self.assertFalse(options._hostnameIsDnsName)
->>>>>>> 55fb0c49
 
 
 

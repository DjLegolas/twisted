--- conflicted
+++ resolved
@@ -247,12 +247,10 @@
     if isinstance(root, static.File):
         root.registry.setComponent(interfaces.IServiceCollection, s)
 
-<<<<<<< HEAD
-    site = server.makeServer(root)
-=======
     if config['extraHeaders']:
         root = _AddHeadersResource(root, config['extraHeaders'])
->>>>>>> 28a2f19e
+
+    site = server.makeServer(root)
 
     if config['logfile']:
         f = logfile.LogFile(os.path.basename(config['logfile']),

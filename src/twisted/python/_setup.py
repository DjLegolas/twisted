# -*- test-case-name: twisted.python.test.test_setup -*-
# Copyright (c) Twisted Matrix Laboratories.
# See LICENSE for details.

# pylint: disable=I0011,C0103,C9302,W9401,W9402

"""
Setuptools convenience functionality.

This file must not import anything from Twisted, as it is loaded by C{exec} in
C{setup.py}. If you need compatibility functions for this code, duplicate them
here.

@var _EXTENSIONS: The list of L{ConditionalExtension} used by the setup
    process.
"""

import os
import pathlib
import platform
import re
import sys
<<<<<<< HEAD
from distutils.command import build_ext
from distutils.errors import CompileError

from setuptools import Extension, find_packages
from setuptools.command.build_py import build_py

STATIC_PACKAGE_METADATA = dict(
    name="Twisted",
    description="An asynchronous networking framework written in Python",
    author="Twisted Matrix Laboratories",
    author_email="twisted-python@twistedmatrix.com",
    maintainer="Glyph Lefkowitz",
    maintainer_email="glyph@twistedmatrix.com",
    url="https://twistedmatrix.com/",
    project_urls={
        "Documentation": "https://twistedmatrix.com/documents/current/",
        "Source": "https://github.com/twisted/twisted",
        "Issues": "https://twistedmatrix.com/trac/report",
    },
    license="MIT",
    classifiers=[
        "Programming Language :: Python :: 3",
        "Programming Language :: Python :: 3 :: Only",
        "Programming Language :: Python :: 3.5",
        "Programming Language :: Python :: 3.6",
        "Programming Language :: Python :: 3.7",
    ],
    python_requires=">=3.5",
)

_test = [
    "PyHamcrest >= 1.9.0",
]

_dev = [
    "pyflakes >= 1.0.0",
    "twisted-dev-tools >= 0.0.2",
    "python-subunit",
    "sphinx >= 1.3.1",
    "towncrier >= 17.4.0",
    "twistedchecker >= 0.7.2",
]

_EXTRA_OPTIONS = dict(
    test=_test,
    dev=_dev,
    tls=[
        "pyopenssl >= 16.0.0",
        # service_identity 18.1.0 added support for validating IP addresses in
        # certificate subjectAltNames
        "service_identity >= 18.1.0",
        "idna >= 2.4",
    ],
    conch=[
        "pyasn1",
        "cryptography >= 2.6",
        "appdirs >= 1.4.0",
        "bcrypt >= 3.0.0",
    ],
    serial=["pyserial >= 3.0", 'pywin32 != 226; platform_system == "Windows"'],
    macos=["pyobjc-core", "pyobjc-framework-CFNetwork", "pyobjc-framework-Cocoa"],
    windows=["pywin32 != 226"],
    http2=["h2 >= 3.0, < 4.0", "priority >= 1.1.0, < 2.0"],
    contextvars=['contextvars >= 2.4, < 3; python_version < "3.7"'],
)

_PLATFORM_INDEPENDENT = (
    _EXTRA_OPTIONS["test"]
    + _EXTRA_OPTIONS["tls"]
    + _EXTRA_OPTIONS["conch"]
    + _EXTRA_OPTIONS["serial"]
    + _EXTRA_OPTIONS["http2"]
    + _EXTRA_OPTIONS["contextvars"]
)

_EXTRAS_REQUIRE = {
    "test": _EXTRA_OPTIONS["test"],
    "dev": _EXTRA_OPTIONS["dev"],
    "tls": _EXTRA_OPTIONS["tls"],
    "conch": _EXTRA_OPTIONS["conch"],
    "serial": _EXTRA_OPTIONS["serial"],
    "http2": _EXTRA_OPTIONS["http2"],
    "contextvars": _EXTRA_OPTIONS["contextvars"],
    "all_non_platform": _PLATFORM_INDEPENDENT,
    "macos_platform": (_EXTRA_OPTIONS["macos"] + _PLATFORM_INDEPENDENT),
    "windows_platform": (_EXTRA_OPTIONS["windows"] + _PLATFORM_INDEPENDENT),
}
_EXTRAS_REQUIRE["osx_platform"] = _EXTRAS_REQUIRE["macos_platform"]

# Scripts provided by Twisted on Python 2 and 3.
_CONSOLE_SCRIPTS = [
    "ckeygen = twisted.conch.scripts.ckeygen:run",
    "cftp = twisted.conch.scripts.cftp:run",
    "conch = twisted.conch.scripts.conch:run",
    "mailmail = twisted.mail.scripts.mailmail:run",
    "pyhtmlizer = twisted.scripts.htmlizer:run",
    "tkconch = twisted.conch.scripts.tkconch:run",
    "trial = twisted.scripts.trial:run",
    "twist = twisted.application.twist._twist:Twist.main",
    "twistd = twisted.scripts.twistd:run",
]
=======
from typing import Any, Dict, List, cast

from distutils.command import build_ext
from distutils.errors import CompileError
from setuptools import Extension
>>>>>>> 4ff22287


class ConditionalExtension(Extension):
    """
    An extension module that will only be compiled if certain conditions are
    met.

    @param condition: A callable of one argument which returns True or False to
        indicate whether the extension should be built. The argument is an
        instance of L{build_ext_twisted}, which has useful methods for checking
        things about the platform.
    """

    def __init__(self, *args: object, **kwargs: object) -> None:
        self.condition = kwargs.pop("condition", lambda builder: True)
        Extension.__init__(self, *args, **kwargs)


def _checkCPython(platform: Any = platform) -> bool:
    """
    Checks if this implementation is CPython.

    This uses C{platform.python_implementation}.

    This takes C{sys} and C{platform} kwargs that by default use the real
    modules. You shouldn't care about these -- they are for testing purposes
    only.

    @return: C{False} if the implementation is definitely not CPython, C{True}
        otherwise.
    """
    return cast(bool, platform.python_implementation() == "CPython")


_isCPython = _checkCPython()  # type: bool


# The C extensions used for Twisted.
_EXTENSIONS = (
    [
        ConditionalExtension(
            "twisted.internet.iocpreactor.iocpsupport",
            sources=[
                "src/twisted/internet/iocpreactor/iocpsupport/iocpsupport.c",
                "src/twisted/internet/iocpreactor/iocpsupport/winsock_pointers.c",
            ],
            libraries=["ws2_32"],
            condition=lambda _: True,
        ),
    ]
    if _isCPython and sys.platform == "win32"
    else []  # avoid adding ext_modules kwarg, to prevent platform tags
)


def getSetupArgs(
    extensions: List[ConditionalExtension] = _EXTENSIONS,
    readme: pathlib.Path = pathlib.Path("README.rst"),
) -> Dict[str, Any]:
    """
    Generate arguments for C{setuptools.setup()}

    @param extensions: C extension modules to maybe build. This argument is to
        be used for testing.
    @param readme: Path to the readme reStructuredText file. This argument is
        to be used for testing.

    @return: The keyword arguments to be used by the setup method.
    """

    # Use custome class to build the extensions.
    class my_build_ext(build_ext_twisted):
        conditionalExtensions = extensions

    def _extension_kwargs() -> Dict[str, object]:
        if not extensions:
            return {}

        # This is a workaround for distutils behavior; ext_modules isn't
        # actually used by our custom builder.  distutils deep-down checks
        # to see if there are any ext_modules defined before invoking
        # the build_ext command.  We need to trigger build_ext regardless
        # because it is the thing that does the conditional checks to see
        # if it should build any extensions.  The reason we have to delay
        # the conditional checks until then is that the compiler objects
        # are not yet set up when this code is executed.
        return {
            "ext_modules": extensions,
            "cmdclass": {"build_ext": my_build_ext},
        }

<<<<<<< HEAD
    requirements = [
        "zope.interface >= 4.4.2",
        "constantly >= 15.1",
        "incremental >= 16.10.1",
        "Automat >= 0.8.0",
        "hyperlink >= 17.1.1",
        "attrs >= 19.2.0",
    ]

    arguments.update(
        dict(
            packages=find_packages("src"),
            use_incremental=True,
            setup_requires=["incremental >= 16.10.1"],
            install_requires=requirements,
            entry_points={"console_scripts": _CONSOLE_SCRIPTS},
            cmdclass=command_classes,
            include_package_data=True,
            exclude_package_data={
                "": ["*.c", "*.h", "*.pxi", "*.pyx", "build.bat"],
            },
            zip_safe=False,
            extras_require=_EXTRAS_REQUIRE,
            package_dir={"": "src"},
        )
    )

    return arguments


class BuildPy3(build_py):
    """
    A version of build_py that doesn't install the modules that aren't yet
    ported to Python 3.
    """

    def find_package_modules(self, package, package_dir):
        modules = [
            module
            for module in build_py.find_package_modules(self, package, package_dir)
            if ".".join([module[0], module[1]]) not in notPortedModules
        ]
        return modules
=======
    return {
        # Munge links of the form `NEWS <NEWS.rst>`_ to point at the appropriate
        # location on GitHub so that they function when the long description is
        # displayed on PyPI.
        "long_description": re.sub(
            r"`([^`]+)\s+<(?!https?://)([^>]+)>`_",
            r"`\1 <https://github.com/twisted/twisted/blob/trunk/\2>`_",
            readme.read_text(encoding="utf8"),
            flags=re.I,
        ),
        **_extension_kwargs(),
    }
>>>>>>> 4ff22287


# Helpers and distutil tweaks


class build_ext_twisted(build_ext.build_ext):  # type: ignore[name-defined]
    """
    Allow subclasses to easily detect and customize Extensions to
    build at install-time.
    """

    def prepare_extensions(self) -> None:
        """
        Prepare the C{self.extensions} attribute (used by
        L{build_ext.build_ext}) by checking which extensions in
        I{conditionalExtensions} should be built.  In addition, if we are
        building on NT, define the WIN32 macro to 1.
        """
        # always define WIN32 under Windows
        if os.name == "nt":
            self.define_macros = [("WIN32", 1)]
        else:
            self.define_macros = []

        # On Solaris 10, we need to define the _XOPEN_SOURCE and
        # _XOPEN_SOURCE_EXTENDED macros to build in order to gain access to
        # the msg_control, msg_controllen, and msg_flags members in
        # sendmsg.c. (according to
        # https://stackoverflow.com/questions/1034587).  See the documentation
        # of X/Open CAE in the standards(5) man page of Solaris.
        if sys.platform.startswith("sunos"):
            self.define_macros.append(("_XOPEN_SOURCE", 1))
            self.define_macros.append(("_XOPEN_SOURCE_EXTENDED", 1))

        self.extensions = [x for x in self.conditionalExtensions if x.condition(self)]

        for ext in self.extensions:
            ext.define_macros.extend(self.define_macros)

    def build_extensions(self) -> None:
        """
        Check to see which extension modules to build and then build them.
        """
        self.prepare_extensions()
        build_ext.build_ext.build_extensions(self)  # type: ignore[attr-defined]

    def _remove_conftest(self) -> None:
        for filename in ("conftest.c", "conftest.o", "conftest.obj"):
            try:
                os.unlink(filename)
            except EnvironmentError:
                pass

    def _compile_helper(self, content: str) -> bool:
        conftest = open("conftest.c", "w")
        try:
            with conftest:
                conftest.write(content)

            try:
                self.compiler.compile(["conftest.c"], output_dir="")
            except CompileError:
                return False
            return True
        finally:
            self._remove_conftest()

    def _check_header(self, header_name: str) -> bool:
        """
        Check if the given header can be included by trying to compile a file
        that contains only an #include line.
        """
        self.compiler.announce("checking for {} ...".format(header_name), 0)
        return self._compile_helper("#include <{}>\n".format(header_name))<|MERGE_RESOLUTION|>--- conflicted
+++ resolved
@@ -20,115 +20,11 @@
 import platform
 import re
 import sys
-<<<<<<< HEAD
-from distutils.command import build_ext
-from distutils.errors import CompileError
-
-from setuptools import Extension, find_packages
-from setuptools.command.build_py import build_py
-
-STATIC_PACKAGE_METADATA = dict(
-    name="Twisted",
-    description="An asynchronous networking framework written in Python",
-    author="Twisted Matrix Laboratories",
-    author_email="twisted-python@twistedmatrix.com",
-    maintainer="Glyph Lefkowitz",
-    maintainer_email="glyph@twistedmatrix.com",
-    url="https://twistedmatrix.com/",
-    project_urls={
-        "Documentation": "https://twistedmatrix.com/documents/current/",
-        "Source": "https://github.com/twisted/twisted",
-        "Issues": "https://twistedmatrix.com/trac/report",
-    },
-    license="MIT",
-    classifiers=[
-        "Programming Language :: Python :: 3",
-        "Programming Language :: Python :: 3 :: Only",
-        "Programming Language :: Python :: 3.5",
-        "Programming Language :: Python :: 3.6",
-        "Programming Language :: Python :: 3.7",
-    ],
-    python_requires=">=3.5",
-)
-
-_test = [
-    "PyHamcrest >= 1.9.0",
-]
-
-_dev = [
-    "pyflakes >= 1.0.0",
-    "twisted-dev-tools >= 0.0.2",
-    "python-subunit",
-    "sphinx >= 1.3.1",
-    "towncrier >= 17.4.0",
-    "twistedchecker >= 0.7.2",
-]
-
-_EXTRA_OPTIONS = dict(
-    test=_test,
-    dev=_dev,
-    tls=[
-        "pyopenssl >= 16.0.0",
-        # service_identity 18.1.0 added support for validating IP addresses in
-        # certificate subjectAltNames
-        "service_identity >= 18.1.0",
-        "idna >= 2.4",
-    ],
-    conch=[
-        "pyasn1",
-        "cryptography >= 2.6",
-        "appdirs >= 1.4.0",
-        "bcrypt >= 3.0.0",
-    ],
-    serial=["pyserial >= 3.0", 'pywin32 != 226; platform_system == "Windows"'],
-    macos=["pyobjc-core", "pyobjc-framework-CFNetwork", "pyobjc-framework-Cocoa"],
-    windows=["pywin32 != 226"],
-    http2=["h2 >= 3.0, < 4.0", "priority >= 1.1.0, < 2.0"],
-    contextvars=['contextvars >= 2.4, < 3; python_version < "3.7"'],
-)
-
-_PLATFORM_INDEPENDENT = (
-    _EXTRA_OPTIONS["test"]
-    + _EXTRA_OPTIONS["tls"]
-    + _EXTRA_OPTIONS["conch"]
-    + _EXTRA_OPTIONS["serial"]
-    + _EXTRA_OPTIONS["http2"]
-    + _EXTRA_OPTIONS["contextvars"]
-)
-
-_EXTRAS_REQUIRE = {
-    "test": _EXTRA_OPTIONS["test"],
-    "dev": _EXTRA_OPTIONS["dev"],
-    "tls": _EXTRA_OPTIONS["tls"],
-    "conch": _EXTRA_OPTIONS["conch"],
-    "serial": _EXTRA_OPTIONS["serial"],
-    "http2": _EXTRA_OPTIONS["http2"],
-    "contextvars": _EXTRA_OPTIONS["contextvars"],
-    "all_non_platform": _PLATFORM_INDEPENDENT,
-    "macos_platform": (_EXTRA_OPTIONS["macos"] + _PLATFORM_INDEPENDENT),
-    "windows_platform": (_EXTRA_OPTIONS["windows"] + _PLATFORM_INDEPENDENT),
-}
-_EXTRAS_REQUIRE["osx_platform"] = _EXTRAS_REQUIRE["macos_platform"]
-
-# Scripts provided by Twisted on Python 2 and 3.
-_CONSOLE_SCRIPTS = [
-    "ckeygen = twisted.conch.scripts.ckeygen:run",
-    "cftp = twisted.conch.scripts.cftp:run",
-    "conch = twisted.conch.scripts.conch:run",
-    "mailmail = twisted.mail.scripts.mailmail:run",
-    "pyhtmlizer = twisted.scripts.htmlizer:run",
-    "tkconch = twisted.conch.scripts.tkconch:run",
-    "trial = twisted.scripts.trial:run",
-    "twist = twisted.application.twist._twist:Twist.main",
-    "twistd = twisted.scripts.twistd:run",
-]
-=======
 from typing import Any, Dict, List, cast
 
 from distutils.command import build_ext
 from distutils.errors import CompileError
 from setuptools import Extension
->>>>>>> 4ff22287
 
 
 class ConditionalExtension(Extension):
@@ -220,51 +116,6 @@
             "cmdclass": {"build_ext": my_build_ext},
         }
 
-<<<<<<< HEAD
-    requirements = [
-        "zope.interface >= 4.4.2",
-        "constantly >= 15.1",
-        "incremental >= 16.10.1",
-        "Automat >= 0.8.0",
-        "hyperlink >= 17.1.1",
-        "attrs >= 19.2.0",
-    ]
-
-    arguments.update(
-        dict(
-            packages=find_packages("src"),
-            use_incremental=True,
-            setup_requires=["incremental >= 16.10.1"],
-            install_requires=requirements,
-            entry_points={"console_scripts": _CONSOLE_SCRIPTS},
-            cmdclass=command_classes,
-            include_package_data=True,
-            exclude_package_data={
-                "": ["*.c", "*.h", "*.pxi", "*.pyx", "build.bat"],
-            },
-            zip_safe=False,
-            extras_require=_EXTRAS_REQUIRE,
-            package_dir={"": "src"},
-        )
-    )
-
-    return arguments
-
-
-class BuildPy3(build_py):
-    """
-    A version of build_py that doesn't install the modules that aren't yet
-    ported to Python 3.
-    """
-
-    def find_package_modules(self, package, package_dir):
-        modules = [
-            module
-            for module in build_py.find_package_modules(self, package, package_dir)
-            if ".".join([module[0], module[1]]) not in notPortedModules
-        ]
-        return modules
-=======
     return {
         # Munge links of the form `NEWS <NEWS.rst>`_ to point at the appropriate
         # location on GitHub so that they function when the long description is
@@ -277,7 +128,6 @@
         ),
         **_extension_kwargs(),
     }
->>>>>>> 4ff22287
 
 
 # Helpers and distutil tweaks

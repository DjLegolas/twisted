--- conflicted
+++ resolved
@@ -370,20 +370,10 @@
     return platform.python_implementation() == "CPython"
 
 
+
 _isCPython = _checkCPython()
 
 notPortedModules = [
-    "twisted.mail.scripts.__init__",
-<<<<<<< HEAD
-    "twisted.mail.scripts.mailmail",
-    "twisted.mail.test.test_mailmail",
-=======
-    "twisted.mail.tap",
-    "twisted.mail.test.test_bounce",
-    "twisted.mail.test.test_mail",
-    "twisted.mail.test.test_options",
->>>>>>> 6a1d6002
-    "twisted.mail.test.test_scripts",
     "twisted.news.__init__",
     "twisted.news.database",
     "twisted.news.news",

# -*- test-case-name: twisted.python.test.test_util -*-
# Copyright (c) Twisted Matrix Laboratories.
# See LICENSE for details.

from __future__ import division, absolute_import, print_function

import os, sys, errno, warnings
try:
    import pwd, grp
except ImportError:
    pwd = grp = None
try:
    from os import setgroups, getgroups
except ImportError:
    setgroups = getgroups = None

from twisted.python.compat import _PY3, unicode
from incremental import Version
from twisted.python.deprecate import deprecatedModuleAttribute
from twisted.python._oldstyle import _oldStyle, _replaceIf

# For backwards compatibility, some things import this, so just link it
from collections import OrderedDict

deprecatedModuleAttribute(
    Version("Twisted", 15, 5, 0),
    "Use collections.OrderedDict instead.",
    "twisted.python.util",
    "OrderedDict")



@_oldStyle
class InsensitiveDict:
    """
    Dictionary, that has case-insensitive keys.

    Normally keys are retained in their original form when queried with
    .keys() or .items().  If initialized with preserveCase=0, keys are both
    looked up in lowercase and returned in lowercase by .keys() and .items().
    """
    """
    Modified recipe at
    http://aspn.activestate.com/ASPN/Cookbook/Python/Recipe/66315 originally
    contributed by Sami Hangaslammi.
    """

    def __init__(self, dict=None, preserve=1):
        """
        Create an empty dictionary, or update from 'dict'.
        """
        self.data = {}
        self.preserve=preserve
        if dict:
            self.update(dict)


    def __delitem__(self, key):
        k=self._lowerOrReturn(key)
        del self.data[k]


    def _lowerOrReturn(self, key):
        if isinstance(key, bytes) or isinstance(key, unicode):
            return key.lower()
        else:
            return key


    def __getitem__(self, key):
        """
        Retrieve the value associated with 'key' (in any case).
        """
        k = self._lowerOrReturn(key)
        return self.data[k][1]


    def __setitem__(self, key, value):
        """
        Associate 'value' with 'key'. If 'key' already exists, but
        in different case, it will be replaced.
        """
        k = self._lowerOrReturn(key)
        self.data[k] = (key, value)


    def has_key(self, key):
        """
        Case insensitive test whether 'key' exists.
        """
        k = self._lowerOrReturn(key)
        return k in self.data

    __contains__ = has_key


    def _doPreserve(self, key):
        if not self.preserve and (isinstance(key, bytes)
                                  or isinstance(key, unicode)):
            return key.lower()
        else:
            return key


    def keys(self):
        """
        List of keys in their original case.
        """
        return list(self.iterkeys())


    def values(self):
        """
        List of values.
        """
        return list(self.itervalues())


    def items(self):
        """
        List of (key,value) pairs.
        """
        return list(self.iteritems())


    def get(self, key, default=None):
        """
        Retrieve value associated with 'key' or return default value
        if 'key' doesn't exist.
        """
        try:
            return self[key]
        except KeyError:
            return default


    def setdefault(self, key, default):
        """
        If 'key' doesn't exist, associate it with the 'default' value.
        Return value associated with 'key'.
        """
        if not self.has_key(key):
            self[key] = default
        return self[key]


    def update(self, dict):
        """
        Copy (key,value) pairs from 'dict'.
        """
        for k,v in dict.items():
            self[k] = v


    def __repr__(self):
        """
        String representation of the dictionary.
        """
        items = ", ".join([("%r: %r" % (k,v)) for k,v in self.items()])
        return "InsensitiveDict({%s})" % items


    def iterkeys(self):
        for v in self.data.values():
            yield self._doPreserve(v[0])


    def itervalues(self):
        for v in self.data.values():
            yield v[1]


    def iteritems(self):
        for (k, v) in self.data.values():
            yield self._doPreserve(k), v


    def popitem(self):
        i=self.items()[0]
        del self[i[0]]
        return i


    def clear(self):
        for k in self.keys():
            del self[k]


    def copy(self):
        return InsensitiveDict(self, self.preserve)


    def __len__(self):
        return len(self.data)


    def __eq__(self, other):
        for k,v in self.items():
            if not (k in other) or not (other[k]==v):
                return 0
        return len(self)==len(other)



def uniquify(lst):
    """
    Make the elements of a list unique by inserting them into a dictionary.
    This must not change the order of the input lst.
    """
    dct = {}
    result = []
    for k in lst:
        if k not in dct:
            result.append(k)
        dct[k] = 1
    return result



def padTo(n, seq, default=None):
    """
    Pads a sequence out to n elements,

    filling in with a default value if it is not long enough.

    If the input sequence is longer than n, raises ValueError.

    Details, details:
    This returns a new list; it does not extend the original sequence.
    The new list contains the values of the original sequence, not copies.
    """

    if len(seq) > n:
        raise ValueError("%d elements is more than %d." % (len(seq), n))

    blank = [default] * n

    blank[:len(seq)] = list(seq)

    return blank



def getPluginDirs():
    warnings.warn(
        "twisted.python.util.getPluginDirs is deprecated since Twisted 12.2.",
        DeprecationWarning, stacklevel=2)
    import twisted
    systemPlugins = os.path.join(os.path.dirname(os.path.dirname(
                            os.path.abspath(twisted.__file__))), 'plugins')
    userPlugins = os.path.expanduser("~/TwistedPlugins")
    confPlugins = os.path.expanduser("~/.twisted")
    allPlugins = filter(os.path.isdir, [systemPlugins, userPlugins, confPlugins])
    return allPlugins



def addPluginDir():
    warnings.warn(
        "twisted.python.util.addPluginDir is deprecated since Twisted 12.2.",
        DeprecationWarning, stacklevel=2)
    sys.path.extend(getPluginDirs())



def sibpath(path, sibling):
    """
    Return the path to a sibling of a file in the filesystem.

    This is useful in conjunction with the special C{__file__} attribute
    that Python provides for modules, so modules can load associated
    resource files.
    """
    return os.path.join(os.path.dirname(os.path.abspath(path)), sibling)



def _getpass(prompt):
    """
    Helper to turn IOErrors into KeyboardInterrupts.
    """
    import getpass
    try:
        return getpass.getpass(prompt)
    except IOError as e:
        if e.errno == errno.EINTR:
            raise KeyboardInterrupt
        raise
    except EOFError:
        raise KeyboardInterrupt



def getPassword(prompt = 'Password: ', confirm = 0, forceTTY = 0,
                confirmPrompt = 'Confirm password: ',
                mismatchMessage = "Passwords don't match."):
    """
    Obtain a password by prompting or from stdin.

    If stdin is a terminal, prompt for a new password, and confirm (if
    C{confirm} is true) by asking again to make sure the user typed the same
    thing, as keystrokes will not be echoed.

    If stdin is not a terminal, and C{forceTTY} is not true, read in a line
    and use it as the password, less the trailing newline, if any.  If
    C{forceTTY} is true, attempt to open a tty and prompt for the password
    using it.  Raise a RuntimeError if this is not possible.

    @returns: C{str}
    """
    isaTTY = hasattr(sys.stdin, 'isatty') and sys.stdin.isatty()

    old = None
    try:
        if not isaTTY:
            if forceTTY:
                try:
                    old = sys.stdin, sys.stdout
                    sys.stdin = sys.stdout = open('/dev/tty', 'r+')
                except:
                    raise RuntimeError("Cannot obtain a TTY")
            else:
                password = sys.stdin.readline()
                if password[-1] == '\n':
                    password = password[:-1]
                return password

        while 1:
            try1 = _getpass(prompt)
            if not confirm:
                return try1
            try2 = _getpass(confirmPrompt)
            if try1 == try2:
                return try1
            else:
                sys.stderr.write(mismatchMessage + "\n")
    finally:
        if old:
            sys.stdin.close()
            sys.stdin, sys.stdout = old



def println(*a):
    sys.stdout.write(' '.join(map(str, a))+'\n')

# XXX
# This does not belong here
# But where does it belong?



def str_xor(s, b):
    return ''.join([chr(ord(c) ^ b) for c in s])



def makeStatBar(width, maxPosition, doneChar = '=', undoneChar = '-', currentChar = '>'):
    """
    Creates a function that will return a string representing a progress bar.
    """
    aValue = width / float(maxPosition)
    def statBar(position, force = 0, last = ['']):
        assert len(last) == 1, "Don't mess with the last parameter."
        done = int(aValue * position)
        toDo = width - done - 2
        result = "[%s%s%s]" % (doneChar * done, currentChar, undoneChar * toDo)
        if force:
            last[0] = result
            return result
        if result == last[0]:
            return ''
        last[0] = result
        return result

    statBar.__doc__ = """statBar(position, force = 0) -> '[%s%s%s]'-style progress bar

    returned string is %d characters long, and the range goes from 0..%d.
    The 'position' argument is where the '%s' will be drawn.  If force is false,
    '' will be returned instead if the resulting progress bar is identical to the
    previously returned progress bar.
""" % (doneChar * 3, currentChar, undoneChar * 3, width, maxPosition, currentChar)
    return statBar



def spewer(frame, s, ignored):
    """
    A trace function for sys.settrace that prints every function or method call.
    """
    from twisted.python import reflect
    if 'self' in frame.f_locals:
        se = frame.f_locals['self']
        if hasattr(se, '__class__'):
            k = reflect.qual(se.__class__)
        else:
            k = reflect.qual(type(se))
        print('method %s of %s at %s' % (
                frame.f_code.co_name, k, id(se)))
    else:
        print('function %s in %s, line %s' % (
                frame.f_code.co_name,
                frame.f_code.co_filename,
                frame.f_lineno))



def searchupwards(start, files=[], dirs=[]):
    """
    Walk upwards from start, looking for a directory containing
    all files and directories given as arguments::
    >>> searchupwards('.', ['foo.txt'], ['bar', 'bam'])

    If not found, return None
    """
    start=os.path.abspath(start)
    parents=start.split(os.sep)
    exists=os.path.exists; join=os.sep.join; isdir=os.path.isdir
    while len(parents):
        candidate=join(parents)+os.sep
        allpresent=1
        for f in files:
            if not exists("%s%s" % (candidate, f)):
                allpresent=0
                break
        if allpresent:
            for d in dirs:
                if not isdir("%s%s" % (candidate, d)):
                    allpresent=0
                    break
        if allpresent: return candidate
        parents.pop(-1)
    return None



@_oldStyle
class LineLog:
    """
    A limited-size line-based log, useful for logging line-based
    protocols such as SMTP.

    When the log fills up, old entries drop off the end.
    """
    def __init__(self, size=10):
        """
        Create a new log, with size lines of storage (default 10).
        A log size of 0 (or less) means an infinite log.
        """
        if size < 0:
            size = 0
        self.log = [None] * size
        self.size = size

<<<<<<< HEAD
    def append(self, line):
=======

    def append(self,line):
>>>>>>> cd19c32a
        if self.size:
            self.log[:-1] = self.log[1:]
            self.log[-1] = line
        else:
            self.log.append(line)


    def str(self):
        return bytes(self)

    if not _PY3:
        def __str__(self):
            return self.__bytes__()

    def __bytes__(self):
        return b'\n'.join(filter(None, self.log))


    def __getitem__(self, item):
        return filter(None, self.log)[item]


    def clear(self):
        """
<<<<<<< HEAD
        Empty the log.
        """
        self.log = [None] * self.size
=======
        Empty the log
        """
        self.log = [None]*self.size
>>>>>>> cd19c32a



def raises(exception, f, *args, **kwargs):
    """
    Determine whether the given call raises the given exception.
    """
    try:
        f(*args, **kwargs)
    except exception:
        return 1
    return 0



class IntervalDifferential(object):
    """
    Given a list of intervals, generate the amount of time to sleep between
    "instants".

    For example, given 7, 11 and 13, the three (infinite) sequences::

        7 14 21 28 35 ...
        11 22 33 44 ...
        13 26 39 52 ...

    will be generated, merged, and used to produce::

        (7, 0) (4, 1) (2, 2) (1, 0) (7, 0) (1, 1) (4, 2) (2, 0) (5, 1) (2, 0)

    New intervals may be added or removed as iteration proceeds using the
    proper methods.
    """

    def __init__(self, intervals, default=60):
        """
        @type intervals: C{list} of C{int}, C{long}, or C{float} param
        @param intervals: The intervals between instants.

        @type default: C{int}, C{long}, or C{float}
        @param default: The duration to generate if the intervals list
        becomes empty.
        """
        self.intervals = intervals[:]
        self.default = default


    def __iter__(self):
        return _IntervalDifferentialIterator(self.intervals, self.default)



class _IntervalDifferentialIterator(object):
    def __init__(self, i, d):

        self.intervals = [[e, e, n] for (e, n) in zip(i, range(len(i)))]
        self.default = d
        self.last = 0


    def __next__(self):
        if not self.intervals:
            return (self.default, None)
        last, index = self.intervals[0][0], self.intervals[0][2]
        self.intervals[0][0] += self.intervals[0][1]
        self.intervals.sort()
        result = last - self.last
        self.last = last
        return result, index

    # Iterators on Python 2 use next(), not __next__()
    next = __next__


    def addInterval(self, i):
        if self.intervals:
            delay = self.intervals[0][0] - self.intervals[0][1]
            self.intervals.append([delay + i, i, len(self.intervals)])
            self.intervals.sort()
        else:
            self.intervals.append([i, i, 0])


    def removeInterval(self, interval):
        for i in range(len(self.intervals)):
            if self.intervals[i][1] == interval:
                index = self.intervals[i][2]
                del self.intervals[i]
                for i in self.intervals:
                    if i[2] > index:
                        i[2] -= 1
                return
        raise ValueError("Specified interval not in IntervalDifferential")



@_oldStyle
class FancyStrMixin:
    """
    Mixin providing a flexible implementation of C{__str__}.

    C{__str__} output will begin with the name of the class, or the contents
    of the attribute C{fancybasename} if it is set.

    The body of C{__str__} can be controlled by overriding C{showAttributes} in
    a subclass.  Set C{showAttributes} to a sequence of strings naming
    attributes, or sequences of C{(attributeName, callable)}, or sequences of
    C{(attributeName, displayName, formatCharacter)}. In the second case, the
    callable is passed the value of the attribute and its return value used in
    the output of C{__str__}.  In the final case, the attribute is looked up
    using C{attributeName}, but the output uses C{displayName} instead, and
    renders the value of the attribute using C{formatCharacter}, e.g. C{"%.3f"}
    might be used for a float.
    """
    # Override in subclasses:
    showAttributes = ()


    def __str__(self):
        r = ['<', (hasattr(self, 'fancybasename') and self.fancybasename)
             or self.__class__.__name__]
        for attr in self.showAttributes:
            if isinstance(attr, str):
                r.append(' %s=%r' % (attr, getattr(self, attr)))
            elif len(attr) == 2:
                r.append((' %s=' % (attr[0],)) + attr[1](getattr(self, attr[0])))
            else:
                r.append((' %s=' + attr[2]) % (attr[1], getattr(self, attr[0])))
        r.append('>')
        return ''.join(r)

    __repr__ = __str__



@_oldStyle
class FancyEqMixin:
    """
    Mixin that implements C{__eq__} and C{__ne__}.

    Comparison is done using the list of attributes defined in
    C{compareAttributes}.
    """
    compareAttributes = ()

    def __eq__(self, other):
        if not self.compareAttributes:
            return self is other
        if isinstance(self, other.__class__):
            return (
                [getattr(self, name) for name in self.compareAttributes] ==
                [getattr(other, name) for name in self.compareAttributes])
        return NotImplemented


    def __ne__(self, other):
        result = self.__eq__(other)
        if result is NotImplemented:
            return result
        return not result



try:
    # initgroups is available in Python 2.7+ on UNIX-likes
    from os import initgroups as _initgroups
except ImportError:
    _initgroups = None



if _initgroups is None:
    def initgroups(uid, primaryGid):
        """
        Do nothing.

        Underlying platform support require to manipulate groups is missing.
        """
else:
    def initgroups(uid, primaryGid):
        """
        Initializes the group access list.

        This uses the stdlib support which calls initgroups(3) under the hood.

        If the given user is a member of more than C{NGROUPS}, arbitrary
        groups will be silently discarded to bring the number below that
        limit.

        @type uid: C{int}
        @param uid: The UID for which to look up group information.

        @type primaryGid: C{int} or L{None}
        @param primaryGid: If provided, an additional GID to include when
            setting the groups.
        """
        return _initgroups(pwd.getpwuid(uid)[0], primaryGid)



def switchUID(uid, gid, euid=False):
    """
    Attempts to switch the uid/euid and gid/egid for the current process.

    If C{uid} is the same value as L{os.getuid} (or L{os.geteuid}),
    this function will issue a L{UserWarning} and not raise an exception.

    @type uid: C{int} or L{None}
    @param uid: the UID (or EUID) to switch the current process to. This
                parameter will be ignored if the value is L{None}.

    @type gid: C{int} or L{None}
    @param gid: the GID (or EGID) to switch the current process to. This
                parameter will be ignored if the value is L{None}.

    @type euid: C{bool}
    @param euid: if True, set only effective user-id rather than real user-id.
                 (This option has no effect unless the process is running
                 as root, in which case it means not to shed all
                 privileges, retaining the option to regain privileges
                 in cases such as spawning processes. Use with caution.)
    """
    if euid:
        setuid = os.seteuid
        setgid = os.setegid
        getuid = os.geteuid
    else:
        setuid = os.setuid
        setgid = os.setgid
        getuid = os.getuid
    if gid is not None:
        setgid(gid)
    if uid is not None:
        if uid == getuid():
            uidText = (euid and "euid" or "uid")
            actionText = "tried to drop privileges and set%s %s" % (uidText, uid)
            problemText = "%s is already %s" % (uidText, getuid())
            warnings.warn("%s but %s; should we be root? Continuing."
                          % (actionText, problemText))
        else:
            initgroups(uid, gid)
            setuid(uid)



class SubclassableCStringIO(object):
    """
    A wrapper around cStringIO to allow for subclassing.
    """
    __csio = None

    def __init__(self, *a, **kw):
        from cStringIO import StringIO
        self.__csio = StringIO(*a, **kw)


    def __iter__(self):
        return self.__csio.__iter__()


    def next(self):
        return self.__csio.next()


    def close(self):
        return self.__csio.close()


    def isatty(self):
        return self.__csio.isatty()


    def seek(self, pos, mode=0):
        return self.__csio.seek(pos, mode)


    def tell(self):
        return self.__csio.tell()


    def read(self, n=-1):
        return self.__csio.read(n)


    def readline(self, length=None):
        return self.__csio.readline(length)


    def readlines(self, sizehint=0):
        return self.__csio.readlines(sizehint)


    def truncate(self, size=None):
        return self.__csio.truncate(size)


    def write(self, s):
        return self.__csio.write(s)


    def writelines(self, list):
        return self.__csio.writelines(list)


    def flush(self):
        return self.__csio.flush()


    def getvalue(self):
        return self.__csio.getvalue()



def untilConcludes(f, *a, **kw):
    """
    Call C{f} with the given arguments, handling C{EINTR} by retrying.

    @param f: A function to call.

    @param *a: Positional arguments to pass to C{f}.

    @param **kw: Keyword arguments to pass to C{f}.

    @return: Whatever C{f} returns.

    @raise: Whatever C{f} raises, except for C{IOError} or C{OSError} with
        C{errno} set to C{EINTR}.
    """
    while True:
        try:
            return f(*a, **kw)
        except (IOError, OSError) as e:
            if e.args[0] == errno.EINTR:
                continue
            raise



def mergeFunctionMetadata(f, g):
    """
    Overwrite C{g}'s name and docstring with values from C{f}.  Update
    C{g}'s instance dictionary with C{f}'s.

    @return: A function that has C{g}'s behavior and metadata merged from
        C{f}.
    """
    try:
        g.__name__ = f.__name__
    except TypeError:
        pass
    try:
        g.__doc__ = f.__doc__
    except (TypeError, AttributeError):
        pass
    try:
        g.__dict__.update(f.__dict__)
    except (TypeError, AttributeError):
        pass
    try:
        g.__module__ = f.__module__
    except TypeError:
        pass
    return g



def nameToLabel(mname):
    """
    Convert a string like a variable name into a slightly more human-friendly
    string with spaces and capitalized letters.

    @type mname: C{str}
    @param mname: The name to convert to a label.  This must be a string
    which could be used as a Python identifier.  Strings which do not take
    this form will result in unpredictable behavior.

    @rtype: C{str}
    """
    labelList = []
    word = ''
    lastWasUpper = False
    for letter in mname:
        if letter.isupper() == lastWasUpper:
            # Continuing a word.
            word += letter
        else:
            # breaking a word OR beginning a word
            if lastWasUpper:
                # could be either
                if len(word) == 1:
                    # keep going
                    word += letter
                else:
                    # acronym
                    # we're processing the lowercase letter after the acronym-then-capital
                    lastWord = word[:-1]
                    firstLetter = word[-1]
                    labelList.append(lastWord)
                    word = firstLetter + letter
            else:
                # definitely breaking: lower to upper
                labelList.append(word)
                word = letter
        lastWasUpper = letter.isupper()
    if labelList:
        labelList[0] = labelList[0].capitalize()
    else:
        return mname.capitalize()
    labelList.append(word)
    return ' '.join(labelList)



def uidFromString(uidString):
    """
    Convert a user identifier, as a string, into an integer UID.

    @type uid: C{str}
    @param uid: A string giving the base-ten representation of a UID or the
        name of a user which can be converted to a UID via L{pwd.getpwnam}.

    @rtype: C{int}
    @return: The integer UID corresponding to the given string.

    @raise ValueError: If the user name is supplied and L{pwd} is not
        available.
    """
    try:
        return int(uidString)
    except ValueError:
        if pwd is None:
            raise
        return pwd.getpwnam(uidString)[2]



def gidFromString(gidString):
    """
    Convert a group identifier, as a string, into an integer GID.

    @type uid: C{str}
    @param uid: A string giving the base-ten representation of a GID or the
        name of a group which can be converted to a GID via L{grp.getgrnam}.

    @rtype: C{int}
    @return: The integer GID corresponding to the given string.

    @raise ValueError: If the group name is supplied and L{grp} is not
        available.
    """
    try:
        return int(gidString)
    except ValueError:
        if grp is None:
            raise
        return grp.getgrnam(gidString)[2]



def runAsEffectiveUser(euid, egid, function, *args, **kwargs):
    """
    Run the given function wrapped with seteuid/setegid calls.

    This will try to minimize the number of seteuid/setegid calls, comparing
    current and wanted permissions

    @param euid: effective UID used to call the function.
    @type euid: C{int}

    @type egid: effective GID used to call the function.
    @param egid: C{int}

    @param function: the function run with the specific permission.
    @type function: any callable

    @param *args: arguments passed to C{function}
    @param **kwargs: keyword arguments passed to C{function}
    """
    uid, gid = os.geteuid(), os.getegid()
    if uid == euid and gid == egid:
        return function(*args, **kwargs)
    else:
        if uid != 0 and (uid != euid or gid != egid):
            os.seteuid(0)
        if gid != egid:
            os.setegid(egid)
        if euid != 0 and (euid != uid or gid != egid):
            os.seteuid(euid)
        try:
            return function(*args, **kwargs)
        finally:
            if euid != 0 and (uid != euid or gid != egid):
                os.seteuid(0)
            if gid != egid:
                os.setegid(gid)
            if uid != 0 and (uid != euid or gid != egid):
                os.seteuid(uid)



def runWithWarningsSuppressed(suppressedWarnings, f, *args, **kwargs):
    """
    Run C{f(*args, **kwargs)}, but with some warnings suppressed.

    Unlike L{twisted.internet.utils.runWithWarningsSuppressed}, it has no
    special support for L{twisted.internet.defer.Deferred}.

    @param suppressedWarnings: A list of arguments to pass to filterwarnings.
        Must be a sequence of 2-tuples (args, kwargs).

    @param f: A callable.

    @param args: Arguments for C{f}.

    @param kwargs: Keyword arguments for C{f}

    @return: The result of C{f(*args, **kwargs)}.
    """
    with warnings.catch_warnings():
        for a, kw in suppressedWarnings:
            warnings.filterwarnings(*a, **kw)
        return f(*args, **kwargs)



__all__ = [
    "uniquify", "padTo", "getPluginDirs", "addPluginDir", "sibpath",
    "getPassword", "println", "makeStatBar", "OrderedDict",
    "InsensitiveDict", "spewer", "searchupwards", "LineLog",
    "raises", "IntervalDifferential", "FancyStrMixin", "FancyEqMixin",
    "switchUID", "SubclassableCStringIO", "mergeFunctionMetadata",
    "nameToLabel", "uidFromString", "gidFromString", "runAsEffectiveUser",
    "untilConcludes", "runWithWarningsSuppressed", "_replaceIf",
]


if _PY3:
    __notported__ = ["SubclassableCStringIO", "makeStatBar"]
    for name in __all__[:]:
        if name in __notported__:
            __all__.remove(name)
            del globals()[name]
    del name, __notported__<|MERGE_RESOLUTION|>--- conflicted
+++ resolved
@@ -452,12 +452,8 @@
         self.log = [None] * size
         self.size = size
 
-<<<<<<< HEAD
-    def append(self, line):
-=======
 
     def append(self,line):
->>>>>>> cd19c32a
         if self.size:
             self.log[:-1] = self.log[1:]
             self.log[-1] = line
@@ -482,15 +478,9 @@
 
     def clear(self):
         """
-<<<<<<< HEAD
         Empty the log.
         """
         self.log = [None] * self.size
-=======
-        Empty the log
-        """
-        self.log = [None]*self.size
->>>>>>> cd19c32a
 
 
 

# -*- test-case-name: twisted.test.test_failure -*-
# See also test suite twisted.test.test_pbfailure

# Copyright (c) Twisted Matrix Laboratories.
# See LICENSE for details.


"""
Asynchronous-friendly error mechanism.

See L{Failure}.
"""


# System Imports
import copy
import inspect
<<<<<<< HEAD
import opcode
import types

from inspect import getmro
from io import StringIO
from typing import List, TypeVar

from twisted.python import reflect

import typing_extensions
=======
import linecache
import sys
from inspect import getmro
from io import StringIO

import opcode

from twisted.python import reflect
>>>>>>> bf8a627f

count = 0
traceupLength = 4


class DefaultException(Exception):
    pass


def format_frames(frames, write, detail="default"):
    """
    Format and write frames.

    @param frames: is a list of frames as used by Failure.frames, with
        each frame being a list of
        (funcName, fileName, lineNumber, locals.items(), globals.items())
    @type frames: list
    @param write: this will be called with formatted strings.
    @type write: callable
    @param detail: Four detail levels are available:
        default, brief, verbose, and verbose-vars-not-captured.
        C{Failure.printDetailedTraceback} uses the latter when the caller asks
        for verbose, but no vars were captured, so that an explicit warning
        about the missing data is shown.
    @type detail: string
    """
    if detail not in ("default", "brief", "verbose", "verbose-vars-not-captured"):
        raise ValueError(
            "Detail must be default, brief, verbose, or "
            "verbose-vars-not-captured. (not %r)" % (detail,)
        )
    w = write
    if detail == "brief":
        for method, filename, lineno, localVars, globalVars in frames:
            w(f"{filename}:{lineno}:{method}\n")
    elif detail == "default":
        for method, filename, lineno, localVars, globalVars in frames:
            w(f'  File "{filename}", line {lineno}, in {method}\n')
            w("    %s\n" % linecache.getline(filename, lineno).strip())
    elif detail == "verbose-vars-not-captured":
        for method, filename, lineno, localVars, globalVars in frames:
            w("%s:%d: %s(...)\n" % (filename, lineno, method))
        w(" [Capture of Locals and Globals disabled (use captureVars=True)]\n")
    elif detail == "verbose":
        for method, filename, lineno, localVars, globalVars in frames:
            w("%s:%d: %s(...)\n" % (filename, lineno, method))
            w(" [ Locals ]\n")
            # Note: the repr(val) was (self.pickled and val) or repr(val)))
            for name, val in localVars:
                w(f"  {name} : {repr(val)}\n")
            w(" ( Globals )\n")
            for name, val in globalVars:
                w(f"  {name} : {repr(val)}\n")


# slyphon: i have a need to check for this value in trial
#          so I made it a module-level constant
EXCEPTION_CAUGHT_HERE = "--- <exception caught here> ---"


class NoCurrentExceptionError(Exception):
    """
    Raised when trying to create a Failure from the current interpreter
    exception state and there is no current exception state.
    """


def _Traceback(stackFrames, tbFrames):
    """
    Construct a fake traceback object using a list of frames. Note that
    although frames generally include locals and globals, this information
    is not kept by this method, since locals and globals are not used in
    standard tracebacks.

    @param stackFrames: [(methodname, filename, lineno, locals, globals), ...]
    @param tbFrames: [(methodname, filename, lineno, locals, globals), ...]
    """
    assert len(tbFrames) > 0, "Must pass some frames"
    # We deliberately avoid using recursion here, as the frames list may be
    # long.

    # 'stackFrames' is a list of frames above (ie, older than) the point the
    # exception was caught, with oldest at the start. Start by building these
    # into a linked list of _Frame objects (with the f_back links pointing back
    # towards the oldest frame).
    stack = None
    for sf in stackFrames:
        stack = _Frame(sf, stack)

    # 'tbFrames' is a list of frames from the point the exception was caught,
    # down to where it was thrown, with the oldest at the start. Add these to
    # the linked list of _Frames, but also wrap each one with a _Traceback
    # frame which is linked in the opposite direction (towards the newest
    # frame).
    stack = _Frame(tbFrames[0], stack)
    firstTb = tb = _TracebackFrame(stack)
    for sf in tbFrames[1:]:
        stack = _Frame(sf, stack)
        tb.tb_next = _TracebackFrame(stack)
        tb = tb.tb_next

    # Return the first _TracebackFrame.
    return firstTb


class _TracebackFrame:
    """
    Fake traceback object which can be passed to functions in the standard
    library L{traceback} module.
    """

    def __init__(self, frame):
        """
        @param frame: _Frame object
        """
        self.tb_frame = frame
        self.tb_lineno = frame.f_lineno
        self.tb_next = None


class _Frame:
    """
    A fake frame object, used by L{_Traceback}.

    @ivar f_code: fake L{code<types.CodeType>} object
    @ivar f_lineno: line number
    @ivar f_globals: fake f_globals dictionary (usually empty)
    @ivar f_locals: fake f_locals dictionary (usually empty)
    @ivar f_back: previous stack frame (towards the caller)
    """

    def __init__(self, frameinfo, back):
        """
        @param frameinfo: (methodname, filename, lineno, locals, globals)
        @param back: previous (older) stack frame
        @type back: C{frame}
        """
        name, filename, lineno, localz, globalz = frameinfo
        self.f_code = _Code(name, filename)
        self.f_lineno = lineno
        self.f_globals = {}
        self.f_locals = {}
        self.f_back = back


class _Code:
    """
    A fake code object, used by L{_Traceback} via L{_Frame}.
    """

    def __init__(self, name, filename):
        self.co_name = name
        self.co_filename = filename


_inlineCallbacksExtraneous: List[types.CodeType] = []


class _HasCode(typing_extensions.Protocol):
    @property
    def __code__(self) -> types.CodeType:
        ...


_T_hascode = TypeVar("_T_hascode", bound=_HasCode)


def _extraneous(f: _T_hascode) -> _T_hascode:
    """
    Mark the given callable as extraneous to inlineCallbacks exception
    reporting; don't show these functions.

    @param f: a function that you NEVER WANT TO SEE AGAIN in ANY TRACEBACK
        reported by Failure.

    @type f: function

    @return: f
    """
    _inlineCallbacksExtraneous.append(f.__code__)
    return f


class Failure(BaseException):
    """
    A basic abstraction for an error that has occurred.

    This is necessary because Python's built-in error mechanisms are
    inconvenient for asynchronous communication.

    The C{stack} and C{frame} attributes contain frames.  Each frame is a tuple
    of (funcName, fileName, lineNumber, localsItems, globalsItems), where
    localsItems and globalsItems are the contents of
    C{locals().items()}/C{globals().items()} for that frame, or an empty tuple
    if those details were not captured.

    @ivar value: The exception instance responsible for this failure.
    @ivar type: The exception's class.
    @ivar stack: list of frames, innermost last, excluding C{Failure.__init__}.
    @ivar frames: list of frames, innermost first.
    """

    pickled = 0
    stack = None

    # The opcode of "yield" in Python bytecode. We need this in
    # _findFailure in order to identify whether an exception was
    # thrown by a throwExceptionIntoGenerator.
    # on PY3, b'a'[0] == 97 while in py2 b'a'[0] == b'a' opcodes
    # are stored in bytes so we need to properly account for this
    # difference.
    _yieldOpcode = opcode.opmap["YIELD_VALUE"]

    def __init__(self, exc_value=None, exc_type=None, exc_tb=None, captureVars=False):
        """
        Initialize me with an explanation of the error.

        By default, this will use the current C{exception}
        (L{sys.exc_info}()).  However, if you want to specify a
        particular kind of failure, you can pass an exception as an
        argument.

        If no C{exc_value} is passed, then an "original" C{Failure} will
        be searched for. If the current exception handler that this
        C{Failure} is being constructed in is handling an exception
        raised by L{raiseException}, then this C{Failure} will act like
        the original C{Failure}.

        For C{exc_tb} only L{traceback} instances or L{None} are allowed.
        If L{None} is supplied for C{exc_value}, the value of C{exc_tb} is
        ignored, otherwise if C{exc_tb} is L{None}, it will be found from
        execution context (ie, L{sys.exc_info}).

        @param captureVars: if set, capture locals and globals of stack
            frames.  This is pretty slow, and makes no difference unless you
            are going to use L{printDetailedTraceback}.
        """
        global count
        count = count + 1
        self.count = count
        self.type = self.value = tb = None
        self.captureVars = captureVars

        if isinstance(exc_value, str) and exc_type is None:
            raise TypeError("Strings are not supported by Failure")

        stackOffset = 0

        if exc_value is None:
            exc_value = self._findFailure()

        if exc_value is None:
            self.type, self.value, tb = sys.exc_info()
            if self.type is None:
                raise NoCurrentExceptionError()
            stackOffset = 1
        elif exc_type is None:
            if isinstance(exc_value, Exception):
                self.type = exc_value.__class__
            else:
                # Allow arbitrary objects.
                self.type = type(exc_value)
            self.value = exc_value
        else:
            self.type = exc_type
            self.value = exc_value

        if isinstance(self.value, Failure):
            self._extrapolate(self.value)
            return

        if hasattr(self.value, "__failure__"):

            # For exceptions propagated through coroutine-awaiting (see
            # Deferred.send, AKA Deferred.__next__), which can't be raised as
            # Failure because that would mess up the ability to except: them:
            self._extrapolate(self.value.__failure__)

            # Clean up the inherently circular reference established by storing
            # the failure there.  This should make the common case of a Twisted
            # / Deferred-returning coroutine somewhat less hard on the garbage
            # collector.
            del self.value.__failure__
            return

        if tb is None:
            if exc_tb:
                tb = exc_tb
            elif getattr(self.value, "__traceback__", None):
                # Python 3
                tb = self.value.__traceback__

        frames = self.frames = []
        stack = self.stack = []

        # Added 2003-06-23 by Chris Armstrong. Yes, I actually have a
        # use case where I need this traceback object, and I've made
        # sure that it'll be cleaned up.
        self.tb = tb

        if tb:
            f = tb.tb_frame
        elif not isinstance(self.value, Failure):
            # We don't do frame introspection since it's expensive,
            # and if we were passed a plain exception with no
            # traceback, it's not useful anyway
            f = stackOffset = None

        while stackOffset and f:
            # This excludes this Failure.__init__ frame from the
            # stack, leaving it to start with our caller instead.
            f = f.f_back
            stackOffset -= 1

        # Keeps the *full* stack.  Formerly in spread.pb.print_excFullStack:
        #
        #   The need for this function arises from the fact that several
        #   PB classes have the peculiar habit of discarding exceptions
        #   with bareword "except:"s.  This premature exception
        #   catching means tracebacks generated here don't tend to show
        #   what called upon the PB object.

        while f:
            if captureVars:
                localz = f.f_locals.copy()
                if f.f_locals is f.f_globals:
                    globalz = {}
                else:
                    globalz = f.f_globals.copy()
                for d in globalz, localz:
                    if "__builtins__" in d:
                        del d["__builtins__"]
                localz = localz.items()
                globalz = globalz.items()
            else:
                localz = globalz = ()
            stack.insert(
                0,
                (
                    f.f_code.co_name,
                    f.f_code.co_filename,
                    f.f_lineno,
                    localz,
                    globalz,
                ),
            )
            f = f.f_back

        while tb is not None:
            f = tb.tb_frame
            if captureVars:
                localz = f.f_locals.copy()
                if f.f_locals is f.f_globals:
                    globalz = {}
                else:
                    globalz = f.f_globals.copy()
                for d in globalz, localz:
                    if "__builtins__" in d:
                        del d["__builtins__"]
                localz = list(localz.items())
                globalz = list(globalz.items())
            else:
                localz = globalz = ()
            frames.append(
                (
                    f.f_code.co_name,
                    f.f_code.co_filename,
                    tb.tb_lineno,
                    localz,
                    globalz,
                )
            )
            tb = tb.tb_next
        if inspect.isclass(self.type) and issubclass(self.type, Exception):
            parentCs = getmro(self.type)
            self.parents = list(map(reflect.qual, parentCs))
        else:
            self.parents = [self.type]

    def _extrapolate(self, otherFailure):
        """
        Extrapolate from one failure into another, copying its stack frames.

        @param otherFailure: Another L{Failure}, whose traceback information,
            if any, should be preserved as part of the stack presented by this
            one.
        @type otherFailure: L{Failure}
        """
        # Copy all infos from that failure (including self.frames).
        self.__dict__ = copy.copy(otherFailure.__dict__)

        # If we are re-throwing a Failure, we merge the stack-trace stored in
        # the failure with the current exception's stack.  This integrated with
        # throwExceptionIntoGenerator and allows to provide full stack trace,
        # even if we go through several layers of inlineCallbacks.
        _, _, tb = sys.exc_info()
        frames = []
        while tb is not None:
            f = tb.tb_frame
            if f.f_code not in _inlineCallbacksExtraneous:
                frames.append(
                    (f.f_code.co_name, f.f_code.co_filename, tb.tb_lineno, (), ())
                )
            tb = tb.tb_next
        # Merging current stack with stack stored in the Failure.
        frames.extend(self.frames)
        self.frames = frames

    def trap(self, *errorTypes):
        """
        Trap this failure if its type is in a predetermined list.

        This allows you to trap a Failure in an error callback.  It will be
        automatically re-raised if it is not a type that you expect.

        The reason for having this particular API is because it's very useful
        in Deferred errback chains::

            def _ebFoo(self, failure):
                r = failure.trap(Spam, Eggs)
                print('The Failure is due to either Spam or Eggs!')
                if r == Spam:
                    print('Spam did it!')
                elif r == Eggs:
                    print('Eggs did it!')

        If the failure is not a Spam or an Eggs, then the Failure will be
        'passed on' to the next errback. In Python 2 the Failure will be
        raised; in Python 3 the underlying exception will be re-raised.

        @type errorTypes: L{Exception}
        """
        error = self.check(*errorTypes)
        if not error:
            self.raiseException()
        return error

    def check(self, *errorTypes):
        """
        Check if this failure's type is in a predetermined list.

        @type errorTypes: list of L{Exception} classes or
                          fully-qualified class names.
        @returns: the matching L{Exception} type, or None if no match.
        """
        for error in errorTypes:
            err = error
            if inspect.isclass(error) and issubclass(error, Exception):
                err = reflect.qual(error)
            if err in self.parents:
                return error
        return None

    def raiseException(self):
        """
        raise the original exception, preserving traceback
        information if available.
        """
        raise self.value.with_traceback(self.tb)

    @_extraneous
    def throwExceptionIntoGenerator(self, g):
        """
        Throw the original exception into the given generator,
        preserving traceback information if available.

        @return: The next value yielded from the generator.
        @raise StopIteration: If there are no more values in the generator.
        @raise anything else: Anything that the generator raises.
        """
        # Note that the actual magic to find the traceback information
        # is done in _findFailure.
        return g.throw(self.type, self.value, self.tb)

    @classmethod
    def _findFailure(cls):
        """
        Find the failure that represents the exception currently in context.
        """
        tb = sys.exc_info()[-1]
        if not tb:
            return

        secondLastTb = None
        lastTb = tb
        while lastTb.tb_next:
            secondLastTb = lastTb
            lastTb = lastTb.tb_next

        lastFrame = lastTb.tb_frame

        # NOTE: f_locals.get('self') is used rather than
        # f_locals['self'] because psyco frames do not contain
        # anything in their locals() dicts.  psyco makes debugging
        # difficult anyhow, so losing the Failure objects (and thus
        # the tracebacks) here when it is used is not that big a deal.

        # Handle raiseException-originated exceptions
        if lastFrame.f_code is cls.raiseException.__code__:
            return lastFrame.f_locals.get("self")

        # Handle throwExceptionIntoGenerator-originated exceptions
        # this is tricky, and differs if the exception was caught
        # inside the generator, or above it:

        # It is only really originating from
        # throwExceptionIntoGenerator if the bottom of the traceback
        # is a yield.
        # Pyrex and Cython extensions create traceback frames
        # with no co_code, but they can't yield so we know it's okay to
        # just return here.
        if (not lastFrame.f_code.co_code) or lastFrame.f_code.co_code[
            lastTb.tb_lasti
        ] != cls._yieldOpcode:
            return

        # If the exception was caught above the generator.throw
        # (outside the generator), it will appear in the tb (as the
        # second last item):
        if secondLastTb:
            frame = secondLastTb.tb_frame
            if frame.f_code is cls.throwExceptionIntoGenerator.__code__:
                return frame.f_locals.get("self")

        # If the exception was caught below the generator.throw
        # (inside the generator), it will appear in the frames' linked
        # list, above the top-level traceback item (which must be the
        # generator frame itself, thus its caller is
        # throwExceptionIntoGenerator).
        frame = tb.tb_frame.f_back
        if frame and frame.f_code is cls.throwExceptionIntoGenerator.__code__:
            return frame.f_locals.get("self")

    def __repr__(self) -> str:
        return "<{} {}: {}>".format(
            reflect.qual(self.__class__),
            reflect.qual(self.type),
            self.getErrorMessage(),
        )

    def __str__(self) -> str:
        return "[Failure instance: %s]" % self.getBriefTraceback()

    def __getstate__(self):
        """Avoid pickling objects in the traceback."""
        if self.pickled:
            return self.__dict__
        c = self.__dict__.copy()

        c["frames"] = [
            [
                v[0],
                v[1],
                v[2],
                _safeReprVars(v[3]),
                _safeReprVars(v[4]),
            ]
            for v in self.frames
        ]

        # Added 2003-06-23. See comment above in __init__
        c["tb"] = None

        if self.stack is not None:
            # XXX: This is a band-aid.  I can't figure out where these
            # (failure.stack is None) instances are coming from.
            c["stack"] = [
                [
                    v[0],
                    v[1],
                    v[2],
                    _safeReprVars(v[3]),
                    _safeReprVars(v[4]),
                ]
                for v in self.stack
            ]

        c["pickled"] = 1
        return c

    def cleanFailure(self):
        """
        Remove references to other objects, replacing them with strings.

        On Python 3, this will also set the C{__traceback__} attribute of the
        exception instance to L{None}.
        """
        self.__dict__ = self.__getstate__()
        if getattr(self.value, "__traceback__", None):
            # Python 3
            self.value.__traceback__ = None

    def getTracebackObject(self):
        """
        Get an object that represents this Failure's stack that can be passed
        to traceback.extract_tb.

        If the original traceback object is still present, return that. If this
        traceback object has been lost but we still have the information,
        return a fake traceback object (see L{_Traceback}). If there is no
        traceback information at all, return None.
        """
        if self.tb is not None:
            return self.tb
        elif len(self.frames) > 0:
            return _Traceback(self.stack, self.frames)
        else:
            return None

    def getErrorMessage(self) -> str:
        """
        Get a string of the exception which caused this Failure.
        """
        if isinstance(self.value, Failure):
            return self.value.getErrorMessage()
        return reflect.safe_str(self.value)

    def getBriefTraceback(self) -> str:
        io = StringIO()
        self.printBriefTraceback(file=io)
        return io.getvalue()

    def getTraceback(self, elideFrameworkCode: int = 0, detail: str = "default") -> str:
        io = StringIO()
        self.printTraceback(
            file=io, elideFrameworkCode=elideFrameworkCode, detail=detail
        )
        return io.getvalue()

    def printTraceback(self, file=None, elideFrameworkCode=False, detail="default"):
        """
        Emulate Python's standard error reporting mechanism.

        @param file: If specified, a file-like object to which to write the
            traceback.

        @param elideFrameworkCode: A flag indicating whether to attempt to
            remove uninteresting frames from within Twisted itself from the
            output.

        @param detail: A string indicating how much information to include
            in the traceback.  Must be one of C{'brief'}, C{'default'}, or
            C{'verbose'}.
        """
        if file is None:
            from twisted.python import log

            file = log.logerr
        w = file.write

        if detail == "verbose" and not self.captureVars:
            # We don't have any locals or globals, so rather than show them as
            # empty make the output explicitly say that we don't have them at
            # all.
            formatDetail = "verbose-vars-not-captured"
        else:
            formatDetail = detail

        # Preamble
        if detail == "verbose":
            w(
                "*--- Failure #%d%s---\n"
                % (self.count, (self.pickled and " (pickled) ") or " ")
            )
        elif detail == "brief":
            if self.frames:
                hasFrames = "Traceback"
            else:
                hasFrames = "Traceback (failure with no frames)"
            w(
                "%s: %s: %s\n"
                % (hasFrames, reflect.safe_str(self.type), reflect.safe_str(self.value))
            )
        else:
            w("Traceback (most recent call last):\n")

        # Frames, formatted in appropriate style
        if self.frames:
            if not elideFrameworkCode:
                format_frames(self.stack[-traceupLength:], w, formatDetail)
                w(f"{EXCEPTION_CAUGHT_HERE}\n")
            format_frames(self.frames, w, formatDetail)
        elif not detail == "brief":
            # Yeah, it's not really a traceback, despite looking like one...
            w("Failure: ")

        # Postamble, if any
        if not detail == "brief":
            w(f"{reflect.qual(self.type)}: {reflect.safe_str(self.value)}\n")

        # Chaining
        if isinstance(self.value, Failure):
            # TODO: indentation for chained failures?
            file.write(" (chained Failure)\n")
            self.value.printTraceback(file, elideFrameworkCode, detail)
        if detail == "verbose":
            w("*--- End of Failure #%d ---\n" % self.count)

    def printBriefTraceback(self, file=None, elideFrameworkCode=0):
        """
        Print a traceback as densely as possible.
        """
        self.printTraceback(file, elideFrameworkCode, detail="brief")

    def printDetailedTraceback(self, file=None, elideFrameworkCode=0):
        """
        Print a traceback with detailed locals and globals information.
        """
        self.printTraceback(file, elideFrameworkCode, detail="verbose")


def _safeReprVars(varsDictItems):
    """
    Convert a list of (name, object) pairs into (name, repr) pairs.

    L{twisted.python.reflect.safe_repr} is used to generate the repr, so no
    exceptions will be raised by faulty C{__repr__} methods.

    @param varsDictItems: a sequence of (name, value) pairs as returned by e.g.
        C{locals().items()}.
    @returns: a sequence of (name, repr) pairs.
    """
    return [(name, reflect.safe_repr(obj)) for (name, obj) in varsDictItems]


# slyphon: make post-morteming exceptions tweakable

DO_POST_MORTEM = True


def _debuginit(
    self,
    exc_value=None,
    exc_type=None,
    exc_tb=None,
    captureVars=False,
    Failure__init__=Failure.__init__,
):
    """
    Initialize failure object, possibly spawning pdb.
    """
    if (exc_value, exc_type, exc_tb) == (None, None, None):
        exc = sys.exc_info()
        if not exc[0] == self.__class__ and DO_POST_MORTEM:
            try:
                strrepr = str(exc[1])
            except BaseException:
                strrepr = "broken str"
            print(
                "Jumping into debugger for post-mortem of exception '{}':".format(
                    strrepr
                )
            )
            import pdb

            pdb.post_mortem(exc[2])
    Failure__init__(self, exc_value, exc_type, exc_tb, captureVars)


def startDebugMode():
    """
    Enable debug hooks for Failures.
    """
    Failure.__init__ = _debuginit<|MERGE_RESOLUTION|>--- conflicted
+++ resolved
@@ -15,7 +15,6 @@
 # System Imports
 import copy
 import inspect
-<<<<<<< HEAD
 import opcode
 import types
 
@@ -26,7 +25,6 @@
 from twisted.python import reflect
 
 import typing_extensions
-=======
 import linecache
 import sys
 from inspect import getmro
@@ -35,7 +33,6 @@
 import opcode
 
 from twisted.python import reflect
->>>>>>> bf8a627f
 
 count = 0
 traceupLength = 4

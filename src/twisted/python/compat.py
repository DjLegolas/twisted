--- conflicted
+++ resolved
@@ -902,9 +902,6 @@
     "unichr",
     "raw_input",
     "_tokenize",
-<<<<<<< HEAD
     "_get_async_param",
-=======
     "Sequence",
->>>>>>> c03cee27
 ]
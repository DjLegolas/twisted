# -*- test-case-name: twisted.conch.test.test_keys -*-
# Copyright (c) Twisted Matrix Laboratories.
# See LICENSE for details.

"""
Handling of RSA, DSA, ECDSA, and Ed25519 keys.
"""


import binascii
import itertools
import struct
import unicodedata
import warnings
from base64 import b64encode, decodebytes, encodebytes
from hashlib import md5, sha256
from typing import Type, Union

import bcrypt
from cryptography import utils
from cryptography.exceptions import InvalidSignature
from cryptography.hazmat.backends import default_backend
from cryptography.hazmat.primitives import hashes, serialization
from cryptography.hazmat.primitives.asymmetric import dsa, ec, ed25519, padding, rsa
from cryptography.hazmat.primitives.ciphers import Cipher, algorithms, modes
from cryptography.hazmat.primitives.serialization import (
    load_pem_private_key,
    load_ssh_public_key,
)
<<<<<<< HEAD
from nacl.exceptions import BadSignatureError  # type: ignore[import]
from nacl.signing import SigningKey, VerifyKey  # type: ignore[import]
from pyasn1.codec.ber import decoder as berDecoder  # type: ignore[import]
from pyasn1.codec.ber import encoder as berEncoder
=======
from pyasn1.codec.ber import (  # type: ignore[import]
    decoder as berDecoder,
    encoder as berEncoder,
)
>>>>>>> b9777eb0
from pyasn1.error import PyAsn1Error  # type: ignore[import]
from pyasn1.type import univ  # type: ignore[import]

from twisted.conch.ssh import common, sexpy
from twisted.conch.ssh.common import int_to_bytes
from twisted.python import randbytes
from twisted.python.compat import iterbytes, nativeString
from twisted.python.constants import NamedConstant, Names
from twisted.python.deprecate import _mutuallyExclusiveArguments

try:

    from cryptography.hazmat.primitives.asymmetric.utils import (
        decode_dss_signature,
        encode_dss_signature,
    )
except ImportError:
    from cryptography.hazmat.primitives.asymmetric.utils import (  # type: ignore[no-redef,attr-defined]
        decode_rfc6979_signature as decode_dss_signature,
        encode_rfc6979_signature as encode_dss_signature,
    )


# Curve lookup table
_curveTable = {
    b"ecdsa-sha2-nistp256": ec.SECP256R1(),
    b"ecdsa-sha2-nistp384": ec.SECP384R1(),
    b"ecdsa-sha2-nistp521": ec.SECP521R1(),
}

_secToNist = {
    b"secp256r1": b"nistp256",
    b"secp384r1": b"nistp384",
    b"secp521r1": b"nistp521",
}


@utils.register_interface(ed25519.Ed25519PublicKey)
class _NaClEd25519PublicKey(VerifyKey):
    @classmethod
    def from_public_bytes(cls, data: bytes) -> ed25519.Ed25519PublicKey:
        return cls(data)

    def public_bytes(
        self, encoding: serialization.Encoding, format: serialization.PublicFormat
    ) -> bytes:
        if (
            encoding is not serialization.Encoding.Raw
            or format is not serialization.PublicFormat.Raw
        ):
            raise ValueError("Both encoding and format must be Raw")
        return bytes(self)

    def verify(self, signature: bytes, data: bytes) -> None:
        try:
            super().verify(data, signature)
        except BadSignatureError as e:
            raise InvalidSignature(str(e))


@utils.register_interface(ed25519.Ed25519PrivateKey)
class _NaClEd25519PrivateKey(SigningKey):
    @classmethod
    def generate(cls) -> ed25519.Ed25519PrivateKey:
        return super().generate()

    @classmethod
    def from_private_bytes(cls, data: bytes) -> ed25519.Ed25519PrivateKey:
        return cls(data)

    def public_key(self) -> ed25519.Ed25519PublicKey:
        return _NaClEd25519PublicKey(bytes(self.verify_key))

    def private_bytes(
        self,
        encoding: serialization.Encoding,
        format: serialization.PrivateFormat,
        encryption_algorithm: serialization.KeySerializationEncryption,
    ) -> bytes:
        if (
            encoding is not serialization.Encoding.Raw
            or format is not serialization.PrivateFormat.Raw
            or not isinstance(encryption_algorithm, serialization.NoEncryption)
        ):
            raise ValueError(
                "Encoding and format must be Raw and "
                "encryption_algorithm must be NoEncryption"
            )
        return bytes(self)

    def sign(self, data: bytes) -> bytes:
        return super().sign(data).signature


# mypy doesn't support ABCMeta.register yet
# (https://github.com/python/mypy/issues/2922), so we have to cheat.
_Ed25519PublicKeyT = Union[Type[ed25519.Ed25519PublicKey], Type[_NaClEd25519PublicKey]]
_Ed25519PrivateKeyT = Union[
    Type[ed25519.Ed25519PrivateKey], Type[_NaClEd25519PrivateKey]
]

_ed25519_supported = default_backend().ed25519_supported()
Ed25519PublicKey: _Ed25519PublicKeyT = (
    ed25519.Ed25519PublicKey if _ed25519_supported else _NaClEd25519PublicKey
)
Ed25519PrivateKey: _Ed25519PrivateKeyT = (
    ed25519.Ed25519PrivateKey if _ed25519_supported else _NaClEd25519PrivateKey
)


class BadKeyError(Exception):
    """
    Raised when a key isn't what we expected from it.

    XXX: we really need to check for bad keys
    """


class EncryptedKeyError(Exception):
    """
    Raised when an encrypted key is presented to fromString/fromFile without
    a password.
    """


class BadFingerPrintFormat(Exception):
    """
    Raises when unsupported fingerprint formats are presented to fingerprint.
    """


class FingerprintFormats(Names):
    """
    Constants representing the supported formats of key fingerprints.

    @cvar MD5_HEX: Named constant representing fingerprint format generated
        using md5[RFC1321] algorithm in hexadecimal encoding.
    @type MD5_HEX: L{twisted.python.constants.NamedConstant}

    @cvar SHA256_BASE64: Named constant representing fingerprint format
        generated using sha256[RFC4634] algorithm in base64 encoding
    @type SHA256_BASE64: L{twisted.python.constants.NamedConstant}
    """

    MD5_HEX = NamedConstant()
    SHA256_BASE64 = NamedConstant()


class PassphraseNormalizationError(Exception):
    """
    Raised when a passphrase contains Unicode characters that cannot be
    normalized using the available Unicode character database.
    """


def _normalizePassphrase(passphrase):
    """
    Normalize a passphrase, which may be Unicode.

    If the passphrase is Unicode, this follows the requirements of U{NIST
    800-63B, section
    5.1.1.2<https://pages.nist.gov/800-63-3/sp800-63b.html#memsecretver>}
    for Unicode characters in memorized secrets: it applies the
    Normalization Process for Stabilized Strings using NFKC normalization.
    The passphrase is then encoded using UTF-8.

    @type passphrase: L{bytes} or L{unicode} or L{None}
    @param passphrase: The passphrase to normalize.

    @return: The normalized passphrase, if any.
    @rtype: L{bytes} or L{None}
    @raises PassphraseNormalizationError: if the passphrase is Unicode and
    cannot be normalized using the available Unicode character database.
    """
    if isinstance(passphrase, str):
        # The Normalization Process for Stabilized Strings requires aborting
        # with an error if the string contains any unassigned code point.
        if any(unicodedata.category(c) == "Cn" for c in passphrase):
            # Perhaps not very helpful, but we don't want to leak any other
            # information about the passphrase.
            raise PassphraseNormalizationError()
        return unicodedata.normalize("NFKC", passphrase).encode("UTF-8")
    else:
        return passphrase


class Key:
    """
    An object representing a key.  A key can be either a public or
    private key.  A public key can verify a signature; a private key can
    create or verify a signature.  To generate a string that can be stored
    on disk, use the toString method.  If you have a private key, but want
    the string representation of the public key, use Key.public().toString().
    """

    @classmethod
    def fromFile(cls, filename, type=None, passphrase=None):
        """
        Load a key from a file.

        @param filename: The path to load key data from.

        @type type: L{str} or L{None}
        @param type: A string describing the format the key data is in, or
        L{None} to attempt detection of the type.

        @type passphrase: L{bytes} or L{None}
        @param passphrase: The passphrase the key is encrypted with, or L{None}
        if there is no encryption.

        @rtype: L{Key}
        @return: The loaded key.
        """
        with open(filename, "rb") as f:
            return cls.fromString(f.read(), type, passphrase)

    @classmethod
    def fromString(cls, data, type=None, passphrase=None):
        """
        Return a Key object corresponding to the string data.
        type is optionally the type of string, matching a _fromString_*
        method.  Otherwise, the _guessStringType() classmethod will be used
        to guess a type.  If the key is encrypted, passphrase is used as
        the decryption key.

        @type data: L{bytes}
        @param data: The key data.

        @type type: L{str} or L{None}
        @param type: A string describing the format the key data is in, or
        L{None} to attempt detection of the type.

        @type passphrase: L{bytes} or L{None}
        @param passphrase: The passphrase the key is encrypted with, or L{None}
        if there is no encryption.

        @rtype: L{Key}
        @return: The loaded key.
        """
        if isinstance(data, str):
            data = data.encode("utf-8")
        passphrase = _normalizePassphrase(passphrase)
        if type is None:
            type = cls._guessStringType(data)
        if type is None:
            raise BadKeyError(f"cannot guess the type of {data!r}")
        method = getattr(cls, f"_fromString_{type.upper()}", None)
        if method is None:
            raise BadKeyError(f"no _fromString method for {type}")
        if method.__code__.co_argcount == 2:  # No passphrase
            if passphrase:
                raise BadKeyError("key not encrypted")
            return method(data)
        else:
            return method(data, passphrase)

    @classmethod
    def _fromString_BLOB(cls, blob):
        """
        Return a public key object corresponding to this public key blob.
        The format of a RSA public key blob is::
            string 'ssh-rsa'
            integer e
            integer n

        The format of a DSA public key blob is::
            string 'ssh-dss'
            integer p
            integer q
            integer g
            integer y

        The format of ECDSA-SHA2-* public key blob is::
            string 'ecdsa-sha2-[identifier]'
            integer x
            integer y

            identifier is the standard NIST curve name.

        The format of an Ed25519 public key blob is::
            string 'ssh-ed25519'
            string a

        @type blob: L{bytes}
        @param blob: The key data.

        @return: A new key.
        @rtype: L{twisted.conch.ssh.keys.Key}
        @raises BadKeyError: if the key type (the first string) is unknown.
        """
        keyType, rest = common.getNS(blob)
        if keyType == b"ssh-rsa":
            e, n, rest = common.getMP(rest, 2)
            return cls(rsa.RSAPublicNumbers(e, n).public_key(default_backend()))
        elif keyType == b"ssh-dss":
            p, q, g, y, rest = common.getMP(rest, 4)
            return cls(
                dsa.DSAPublicNumbers(
                    y=y, parameter_numbers=dsa.DSAParameterNumbers(p=p, q=q, g=g)
                ).public_key(default_backend())
            )
        elif keyType in _curveTable:
            return cls(
                ec.EllipticCurvePublicKey.from_encoded_point(
                    _curveTable[keyType], common.getNS(rest, 2)[1]
                )
            )
        elif keyType == b"ssh-ed25519":
            a, rest = common.getNS(rest)
            return cls._fromEd25519Components(a)
        else:
            raise BadKeyError(f"unknown blob type: {keyType}")

    @classmethod
    def _fromString_PRIVATE_BLOB(cls, blob):
        """
        Return a private key object corresponding to this private key blob.
        The blob formats are as follows:

        RSA keys::
            string 'ssh-rsa'
            integer n
            integer e
            integer d
            integer u
            integer p
            integer q

        DSA keys::
            string 'ssh-dss'
            integer p
            integer q
            integer g
            integer y
            integer x

        EC keys::
            string 'ecdsa-sha2-[identifier]'
            string identifier
            string q
            integer privateValue

            identifier is the standard NIST curve name.

        Ed25519 keys::
            string 'ssh-ed25519'
            string a
            string k || a


        @type blob: L{bytes}
        @param blob: The key data.

        @return: A new key.
        @rtype: L{twisted.conch.ssh.keys.Key}
        @raises BadKeyError: if
            * the key type (the first string) is unknown
            * the curve name of an ECDSA key does not match the key type
        """
        keyType, rest = common.getNS(blob)

        if keyType == b"ssh-rsa":
            n, e, d, u, p, q, rest = common.getMP(rest, 6)
            return cls._fromRSAComponents(n=n, e=e, d=d, p=p, q=q)
        elif keyType == b"ssh-dss":
            p, q, g, y, x, rest = common.getMP(rest, 5)
            return cls._fromDSAComponents(y=y, g=g, p=p, q=q, x=x)
        elif keyType in _curveTable:
            curve = _curveTable[keyType]
            curveName, q, rest = common.getNS(rest, 2)
            if curveName != _secToNist[curve.name.encode("ascii")]:
                raise BadKeyError(
                    "ECDSA curve name %r does not match key "
                    "type %r" % (curveName, keyType)
                )
            privateValue, rest = common.getMP(rest)
            return cls._fromECEncodedPoint(
                encodedPoint=q, curve=keyType, privateValue=privateValue
            )
        elif keyType == b"ssh-ed25519":
            # OpenSSH's format repeats the public key bytes for some reason.
            # We're only interested in the private key here anyway.
            a, combined, rest = common.getNS(rest, 2)
            k = combined[:32]
            return cls._fromEd25519Components(a, k=k)
        else:
            raise BadKeyError(f"unknown blob type: {keyType}")

    @classmethod
    def _fromString_PUBLIC_OPENSSH(cls, data):
        """
        Return a public key object corresponding to this OpenSSH public key
        string.  The format of an OpenSSH public key string is::
            <key type> <base64-encoded public key blob>

        @type data: L{bytes}
        @param data: The key data.

        @return: A new key.
        @rtype: L{twisted.conch.ssh.keys.Key}
        @raises BadKeyError: if the blob type is unknown.
        """
        # ECDSA keys don't need base64 decoding which is required
        # for RSA or DSA key.
        if data.startswith(b"ecdsa-sha2"):
            return cls(load_ssh_public_key(data, default_backend()))
        blob = decodebytes(data.split()[1])
        return cls._fromString_BLOB(blob)

    @classmethod
    def _fromPrivateOpenSSH_v1(cls, data, passphrase):
        """
        Return a private key object corresponding to this OpenSSH private key
        string, in the "openssh-key-v1" format introduced in OpenSSH 6.5.

        The format of an openssh-key-v1 private key string is::
            -----BEGIN OPENSSH PRIVATE KEY-----
            <base64-encoded SSH protocol string>
            -----END OPENSSH PRIVATE KEY-----

        The SSH protocol string is as described in
        U{PROTOCOL.key<https://cvsweb.openbsd.org/cgi-bin/cvsweb/src/usr.bin/ssh/PROTOCOL.key>}.

        @type data: L{bytes}
        @param data: The key data.

        @type passphrase: L{bytes} or L{None}
        @param passphrase: The passphrase the key is encrypted with, or L{None}
        if it is not encrypted.

        @return: A new key.
        @rtype: L{twisted.conch.ssh.keys.Key}
        @raises BadKeyError: if
            * a passphrase is provided for an unencrypted key
            * the SSH protocol encoding is incorrect
        @raises EncryptedKeyError: if
            * a passphrase is not provided for an encrypted key
        """
        lines = data.strip().splitlines()
        keyList = decodebytes(b"".join(lines[1:-1]))
        if not keyList.startswith(b"openssh-key-v1\0"):
            raise BadKeyError("unknown OpenSSH private key format")
        keyList = keyList[len(b"openssh-key-v1\0") :]
        cipher, kdf, kdfOptions, rest = common.getNS(keyList, 3)
        n = struct.unpack("!L", rest[:4])[0]
        if n != 1:
            raise BadKeyError(
                "only OpenSSH private key files containing "
                "a single key are supported"
            )
        # Ignore public key
        _, encPrivKeyList, _ = common.getNS(rest[4:], 2)
        if cipher != b"none":
            if not passphrase:
                raise EncryptedKeyError(
                    "Passphrase must be provided " "for an encrypted key"
                )
            # Determine cipher
            if cipher in (b"aes128-ctr", b"aes192-ctr", b"aes256-ctr"):
                algorithmClass = algorithms.AES
                blockSize = 16
                keySize = int(cipher[3:6]) // 8
                ivSize = blockSize
            else:
                raise BadKeyError(f"unknown encryption type {cipher!r}")
            if kdf == b"bcrypt":
                salt, rest = common.getNS(kdfOptions)
                rounds = struct.unpack("!L", rest[:4])[0]
                decKey = bcrypt.kdf(
                    passphrase,
                    salt,
                    keySize + ivSize,
                    rounds,
                    # We can only use the number of rounds that OpenSSH used.
                    ignore_few_rounds=True,
                )
            else:
                raise BadKeyError(f"unknown KDF type {kdf!r}")
            if (len(encPrivKeyList) % blockSize) != 0:
                raise BadKeyError("bad padding")
            decryptor = Cipher(
                algorithmClass(decKey[:keySize]),
                modes.CTR(decKey[keySize : keySize + ivSize]),
                backend=default_backend(),
            ).decryptor()
            privKeyList = decryptor.update(encPrivKeyList) + decryptor.finalize()
        else:
            if kdf != b"none":
                raise BadKeyError(
                    "private key specifies KDF %r but no " "cipher" % (kdf,)
                )
            privKeyList = encPrivKeyList
        check1 = struct.unpack("!L", privKeyList[:4])[0]
        check2 = struct.unpack("!L", privKeyList[4:8])[0]
        if check1 != check2:
            raise BadKeyError("check values do not match: %d != %d" % (check1, check2))
        return cls._fromString_PRIVATE_BLOB(privKeyList[8:])

    @classmethod
    def _fromPrivateOpenSSH_PEM(cls, data, passphrase):
        """
        Return a private key object corresponding to this OpenSSH private key
        string, in the old PEM-based format.

        The format of a PEM-based OpenSSH private key string is::
            -----BEGIN <key type> PRIVATE KEY-----
            [Proc-Type: 4,ENCRYPTED
            DEK-Info: DES-EDE3-CBC,<initialization value>]
            <base64-encoded ASN.1 structure>
            ------END <key type> PRIVATE KEY------

        The ASN.1 structure of a RSA key is::
            (0, n, e, d, p, q)

        The ASN.1 structure of a DSA key is::
            (0, p, q, g, y, x)

        The ASN.1 structure of a ECDSA key is::
            (ECParameters, OID, NULL)

        @type data: L{bytes}
        @param data: The key data.

        @type passphrase: L{bytes} or L{None}
        @param passphrase: The passphrase the key is encrypted with, or L{None}
        if it is not encrypted.

        @return: A new key.
        @rtype: L{twisted.conch.ssh.keys.Key}
        @raises BadKeyError: if
            * a passphrase is provided for an unencrypted key
            * the ASN.1 encoding is incorrect
        @raises EncryptedKeyError: if
            * a passphrase is not provided for an encrypted key
        """
        lines = data.strip().splitlines()
        kind = lines[0][11:-17]
        if lines[1].startswith(b"Proc-Type: 4,ENCRYPTED"):
            if not passphrase:
                raise EncryptedKeyError(
                    "Passphrase must be provided " "for an encrypted key"
                )

            # Determine cipher and initialization vector
            try:
                _, cipherIVInfo = lines[2].split(b" ", 1)
                cipher, ivdata = cipherIVInfo.rstrip().split(b",", 1)
            except ValueError:
                raise BadKeyError(f"invalid DEK-info {lines[2]!r}")

            if cipher in (b"AES-128-CBC", b"AES-256-CBC"):
                algorithmClass = algorithms.AES
                keySize = int(cipher.split(b"-")[1]) // 8
                if len(ivdata) != 32:
                    raise BadKeyError("AES encrypted key with a bad IV")
            elif cipher == b"DES-EDE3-CBC":
                algorithmClass = algorithms.TripleDES
                keySize = 24
                if len(ivdata) != 16:
                    raise BadKeyError("DES encrypted key with a bad IV")
            else:
                raise BadKeyError(f"unknown encryption type {cipher!r}")

            # Extract keyData for decoding
            iv = bytes(
                bytearray(int(ivdata[i : i + 2], 16) for i in range(0, len(ivdata), 2))
            )
            ba = md5(passphrase + iv[:8]).digest()
            bb = md5(ba + passphrase + iv[:8]).digest()
            decKey = (ba + bb)[:keySize]
            b64Data = decodebytes(b"".join(lines[3:-1]))

            decryptor = Cipher(
                algorithmClass(decKey), modes.CBC(iv), backend=default_backend()
            ).decryptor()
            keyData = decryptor.update(b64Data) + decryptor.finalize()

            removeLen = ord(keyData[-1:])
            keyData = keyData[:-removeLen]
        else:
            b64Data = b"".join(lines[1:-1])
            keyData = decodebytes(b64Data)

        try:
            decodedKey = berDecoder.decode(keyData)[0]
        except PyAsn1Error as asn1Error:
            raise BadKeyError(f"Failed to decode key (Bad Passphrase?): {asn1Error}")

        if kind == b"EC":
            return cls(load_pem_private_key(data, passphrase, default_backend()))

        if kind == b"RSA":
            if len(decodedKey) == 2:  # Alternate RSA key
                decodedKey = decodedKey[0]
            if len(decodedKey) < 6:
                raise BadKeyError("RSA key failed to decode properly")

            n, e, d, p, q, dmp1, dmq1, iqmp = (int(value) for value in decodedKey[1:9])
            return cls(
                rsa.RSAPrivateNumbers(
                    p=p,
                    q=q,
                    d=d,
                    dmp1=dmp1,
                    dmq1=dmq1,
                    iqmp=iqmp,
                    public_numbers=rsa.RSAPublicNumbers(e=e, n=n),
                ).private_key(default_backend())
            )
        elif kind == b"DSA":
            p, q, g, y, x = (int(value) for value in decodedKey[1:6])
            if len(decodedKey) < 6:
                raise BadKeyError("DSA key failed to decode properly")
            return cls(
                dsa.DSAPrivateNumbers(
                    x=x,
                    public_numbers=dsa.DSAPublicNumbers(
                        y=y, parameter_numbers=dsa.DSAParameterNumbers(p=p, q=q, g=g)
                    ),
                ).private_key(backend=default_backend())
            )
        else:
            raise BadKeyError(f"unknown key type {kind}")

    @classmethod
    def _fromString_PRIVATE_OPENSSH(cls, data, passphrase):
        """
        Return a private key object corresponding to this OpenSSH private key
        string.  If the key is encrypted, passphrase MUST be provided.
        Providing a passphrase for an unencrypted key is an error.

        @type data: L{bytes}
        @param data: The key data.

        @type passphrase: L{bytes} or L{None}
        @param passphrase: The passphrase the key is encrypted with, or L{None}
        if it is not encrypted.

        @return: A new key.
        @rtype: L{twisted.conch.ssh.keys.Key}
        @raises BadKeyError: if
            * a passphrase is provided for an unencrypted key
            * the encoding is incorrect
        @raises EncryptedKeyError: if
            * a passphrase is not provided for an encrypted key
        """
        if data.strip().splitlines()[0][11:-17] == b"OPENSSH":
            # New-format (openssh-key-v1) key
            return cls._fromPrivateOpenSSH_v1(data, passphrase)
        else:
            # Old-format (PEM) key
            return cls._fromPrivateOpenSSH_PEM(data, passphrase)

    @classmethod
    def _fromString_PUBLIC_LSH(cls, data):
        """
        Return a public key corresponding to this LSH public key string.
        The LSH public key string format is::
            <s-expression: ('public-key', (<key type>, (<name, <value>)+))>

        The names for a RSA (key type 'rsa-pkcs1-sha1') key are: n, e.
        The names for a DSA (key type 'dsa') key are: y, g, p, q.

        @type data: L{bytes}
        @param data: The key data.

        @return: A new key.
        @rtype: L{twisted.conch.ssh.keys.Key}
        @raises BadKeyError: if the key type is unknown
        """
        sexp = sexpy.parse(decodebytes(data[1:-1]))
        assert sexp[0] == b"public-key"
        kd = {}
        for name, data in sexp[1][1:]:
            kd[name] = common.getMP(common.NS(data))[0]
        if sexp[1][0] == b"dsa":
            return cls._fromDSAComponents(
                y=kd[b"y"], g=kd[b"g"], p=kd[b"p"], q=kd[b"q"]
            )

        elif sexp[1][0] == b"rsa-pkcs1-sha1":
            return cls._fromRSAComponents(n=kd[b"n"], e=kd[b"e"])
        else:
            raise BadKeyError(f"unknown lsh key type {sexp[1][0]}")

    @classmethod
    def _fromString_PRIVATE_LSH(cls, data):
        """
        Return a private key corresponding to this LSH private key string.
        The LSH private key string format is::
            <s-expression: ('private-key', (<key type>, (<name>, <value>)+))>

        The names for a RSA (key type 'rsa-pkcs1-sha1') key are: n, e, d, p, q.
        The names for a DSA (key type 'dsa') key are: y, g, p, q, x.

        @type data: L{bytes}
        @param data: The key data.

        @return: A new key.
        @rtype: L{twisted.conch.ssh.keys.Key}
        @raises BadKeyError: if the key type is unknown
        """
        sexp = sexpy.parse(data)
        assert sexp[0] == b"private-key"
        kd = {}
        for name, data in sexp[1][1:]:
            kd[name] = common.getMP(common.NS(data))[0]
        if sexp[1][0] == b"dsa":
            assert len(kd) == 5, len(kd)
            return cls._fromDSAComponents(
                y=kd[b"y"], g=kd[b"g"], p=kd[b"p"], q=kd[b"q"], x=kd[b"x"]
            )
        elif sexp[1][0] == b"rsa-pkcs1":
            assert len(kd) == 8, len(kd)
            if kd[b"p"] > kd[b"q"]:  # Make p smaller than q
                kd[b"p"], kd[b"q"] = kd[b"q"], kd[b"p"]
            return cls._fromRSAComponents(
                n=kd[b"n"], e=kd[b"e"], d=kd[b"d"], p=kd[b"p"], q=kd[b"q"]
            )

        else:
            raise BadKeyError(f"unknown lsh key type {sexp[1][0]}")

    @classmethod
    def _fromString_AGENTV3(cls, data):
        """
        Return a private key object corresponsing to the Secure Shell Key
        Agent v3 format.

        The SSH Key Agent v3 format for a RSA key is::
            string 'ssh-rsa'
            integer e
            integer d
            integer n
            integer u
            integer p
            integer q

        The SSH Key Agent v3 format for a DSA key is::
            string 'ssh-dss'
            integer p
            integer q
            integer g
            integer y
            integer x

        @type data: L{bytes}
        @param data: The key data.

        @return: A new key.
        @rtype: L{twisted.conch.ssh.keys.Key}
        @raises BadKeyError: if the key type (the first string) is unknown
        """
        keyType, data = common.getNS(data)
        if keyType == b"ssh-dss":
            p, data = common.getMP(data)
            q, data = common.getMP(data)
            g, data = common.getMP(data)
            y, data = common.getMP(data)
            x, data = common.getMP(data)
            return cls._fromDSAComponents(y=y, g=g, p=p, q=q, x=x)
        elif keyType == b"ssh-rsa":
            e, data = common.getMP(data)
            d, data = common.getMP(data)
            n, data = common.getMP(data)
            u, data = common.getMP(data)
            p, data = common.getMP(data)
            q, data = common.getMP(data)
            return cls._fromRSAComponents(n=n, e=e, d=d, p=p, q=q, u=u)
        else:
            raise BadKeyError(f"unknown key type {keyType}")

    @classmethod
    def _guessStringType(cls, data):
        """
        Guess the type of key in data.  The types map to _fromString_*
        methods.

        @type data: L{bytes}
        @param data: The key data.
        """
        if data.startswith(b"ssh-") or data.startswith(b"ecdsa-sha2-"):
            return "public_openssh"
        elif data.startswith(b"-----BEGIN"):
            return "private_openssh"
        elif data.startswith(b"{"):
            return "public_lsh"
        elif data.startswith(b"("):
            return "private_lsh"
        elif (
            data.startswith(b"\x00\x00\x00\x07ssh-")
            or data.startswith(b"\x00\x00\x00\x13ecdsa-")
            or data.startswith(b"\x00\x00\x00\x0bssh-ed25519")
        ):
            ignored, rest = common.getNS(data)
            count = 0
            while rest:
                count += 1
                ignored, rest = common.getMP(rest)
            if count > 4:
                return "agentv3"
            else:
                return "blob"

    @classmethod
    def _fromRSAComponents(cls, n, e, d=None, p=None, q=None, u=None):
        """
        Build a key from RSA numerical components.

        @type n: L{int}
        @param n: The 'n' RSA variable.

        @type e: L{int}
        @param e: The 'e' RSA variable.

        @type d: L{int} or L{None}
        @param d: The 'd' RSA variable (optional for a public key).

        @type p: L{int} or L{None}
        @param p: The 'p' RSA variable (optional for a public key).

        @type q: L{int} or L{None}
        @param q: The 'q' RSA variable (optional for a public key).

        @type u: L{int} or L{None}
        @param u: The 'u' RSA variable. Ignored, as its value is determined by
        p and q.

        @rtype: L{Key}
        @return: An RSA key constructed from the values as given.
        """
        publicNumbers = rsa.RSAPublicNumbers(e=e, n=n)
        if d is None:
            # We have public components.
            keyObject = publicNumbers.public_key(default_backend())
        else:
            privateNumbers = rsa.RSAPrivateNumbers(
                p=p,
                q=q,
                d=d,
                dmp1=rsa.rsa_crt_dmp1(d, p),
                dmq1=rsa.rsa_crt_dmq1(d, q),
                iqmp=rsa.rsa_crt_iqmp(p, q),
                public_numbers=publicNumbers,
            )
            keyObject = privateNumbers.private_key(default_backend())

        return cls(keyObject)

    @classmethod
    def _fromDSAComponents(cls, y, p, q, g, x=None):
        """
        Build a key from DSA numerical components.

        @type y: L{int}
        @param y: The 'y' DSA variable.

        @type p: L{int}
        @param p: The 'p' DSA variable.

        @type q: L{int}
        @param q: The 'q' DSA variable.

        @type g: L{int}
        @param g: The 'g' DSA variable.

        @type x: L{int} or L{None}
        @param x: The 'x' DSA variable (optional for a public key)

        @rtype: L{Key}
        @return: A DSA key constructed from the values as given.
        """
        publicNumbers = dsa.DSAPublicNumbers(
            y=y, parameter_numbers=dsa.DSAParameterNumbers(p=p, q=q, g=g)
        )
        if x is None:
            # We have public components.
            keyObject = publicNumbers.public_key(default_backend())
        else:
            privateNumbers = dsa.DSAPrivateNumbers(x=x, public_numbers=publicNumbers)
            keyObject = privateNumbers.private_key(default_backend())

        return cls(keyObject)

    @classmethod
    def _fromECComponents(cls, x, y, curve, privateValue=None):
        """
        Build a key from EC components.

        @param x: The affine x component of the public point used for verifying.
        @type x: L{int}

        @param y: The affine y component of the public point used for verifying.
        @type y: L{int}

        @param curve: NIST name of elliptic curve.
        @type curve: L{bytes}

        @param privateValue: The private value.
        @type privateValue: L{int}
        """

        publicNumbers = ec.EllipticCurvePublicNumbers(
            x=x, y=y, curve=_curveTable[curve]
        )
        if privateValue is None:
            # We have public components.
            keyObject = publicNumbers.public_key(default_backend())
        else:
            privateNumbers = ec.EllipticCurvePrivateNumbers(
                private_value=privateValue, public_numbers=publicNumbers
            )
            keyObject = privateNumbers.private_key(default_backend())

        return cls(keyObject)

    @classmethod
    def _fromECEncodedPoint(cls, encodedPoint, curve, privateValue=None):
        """
        Build a key from an EC encoded point.

        @param encodedPoint: The public point encoded as in SEC 1 v2.0
        section 2.3.3.
        @type encodedPoint: L{bytes}

        @param curve: NIST name of elliptic curve.
        @type curve: L{bytes}

        @param privateValue: The private value.
        @type privateValue: L{int}
        """

        if privateValue is None:
            # We have public components.
            keyObject = ec.EllipticCurvePublicKey.from_encoded_point(
                _curveTable[curve], encodedPoint
            )
        else:
            keyObject = ec.derive_private_key(
                privateValue, _curveTable[curve], default_backend()
            )

        return cls(keyObject)

    @classmethod
    def _fromEd25519Components(cls, a, k=None):
        """Build a key from Ed25519 components.

        @param a: The Ed25519 public key, as defined in RFC 8032 section
            5.1.5.
        @type a: L{bytes}

        @param k: The Ed25519 private key, as defined in RFC 8032 section
            5.1.5.
        @type k: L{bytes}
        """

        if k is None:
            keyObject = Ed25519PublicKey.from_public_bytes(a)
        else:
            keyObject = Ed25519PrivateKey.from_private_bytes(k)

        return cls(keyObject)

    def __init__(self, keyObject):
        """
        Initialize with a private or public
        C{cryptography.hazmat.primitives.asymmetric} key.

        @param keyObject: Low level key.
        @type keyObject: C{cryptography.hazmat.primitives.asymmetric} key.
        """
        self._keyObject = keyObject

    def __eq__(self, other: object) -> bool:
        """
        Return True if other represents an object with the same key.
        """
        if isinstance(other, Key):
            return self.type() == other.type() and self.data() == other.data()
        else:
            return NotImplemented

    def __repr__(self) -> str:
        """
        Return a pretty representation of this object.
        """
        if self.type() == "EC":
            data = self.data()
            name = data["curve"].decode("utf-8")

            if self.isPublic():
                out = f"<Elliptic Curve Public Key ({name[-3:]} bits)"
            else:
                out = f"<Elliptic Curve Private Key ({name[-3:]} bits)"

            for k, v in sorted(data.items()):
                if k == "curve":
                    out += f"\ncurve:\n\t{name}"
                else:
                    out += f"\n{k}:\n\t{v}"

            return out + ">\n"
        else:
            lines = [
                "<%s %s (%s bits)"
                % (
                    nativeString(self.type()),
                    self.isPublic() and "Public Key" or "Private Key",
                    self.size(),
                )
            ]
            for k, v in sorted(self.data().items()):
                lines.append(f"attr {k}:")
                by = v if self.type() == "Ed25519" else common.MP(v)[4:]
                while by:
                    m = by[:15]
                    by = by[15:]
                    o = ""
                    for c in iterbytes(m):
                        o = o + f"{ord(c):02x}:"
                    if len(m) < 15:
                        o = o[:-1]
                    lines.append("\t" + o)
            lines[-1] = lines[-1] + ">"
            return "\n".join(lines)

    def isPublic(self):
        """
        Check if this instance is a public key.

        @return: C{True} if this is a public key.
        """
        return isinstance(
            self._keyObject,
            (
                rsa.RSAPublicKey,
                dsa.DSAPublicKey,
                ec.EllipticCurvePublicKey,
                ed25519.Ed25519PublicKey,
            ),
        )

    def public(self):
        """
        Returns a version of this key containing only the public key data.
        If this is a public key, this may or may not be the same object
        as self.

        @rtype: L{Key}
        @return: A public key.
        """
        if self.isPublic():
            return self
        else:
            return Key(self._keyObject.public_key())

    def fingerprint(self, format=FingerprintFormats.MD5_HEX):
        """
        The fingerprint of a public key consists of the output of the
        message-digest algorithm in the specified format.
        Supported formats include L{FingerprintFormats.MD5_HEX} and
        L{FingerprintFormats.SHA256_BASE64}

        The input to the algorithm is the public key data as specified by [RFC4253].

        The output of sha256[RFC4634] algorithm is presented to the
        user in the form of base64 encoded sha256 hashes.
        Example: C{US5jTUa0kgX5ZxdqaGF0yGRu8EgKXHNmoT8jHKo1StM=}

        The output of the MD5[RFC1321](default) algorithm is presented to the user as
        a sequence of 16 octets printed as hexadecimal with lowercase letters
        and separated by colons.
        Example: C{c1:b1:30:29:d7:b8:de:6c:97:77:10:d7:46:41:63:87}

        @param format: Format for fingerprint generation. Consists
            hash function and representation format.
            Default is L{FingerprintFormats.MD5_HEX}

        @since: 8.2

        @return: the user presentation of this L{Key}'s fingerprint, as a
        string.

        @rtype: L{str}
        """
        if format is FingerprintFormats.SHA256_BASE64:
            return nativeString(b64encode(sha256(self.blob()).digest()))
        elif format is FingerprintFormats.MD5_HEX:
            return nativeString(
                b":".join(
                    [binascii.hexlify(x) for x in iterbytes(md5(self.blob()).digest())]
                )
            )
        else:
            raise BadFingerPrintFormat(f"Unsupported fingerprint format: {format}")

    def type(self):
        """
        Return the type of the object we wrap.  Currently this can only be
        'RSA', 'DSA', 'EC', or 'Ed25519'.

        @rtype: L{str}
        @raises RuntimeError: If the object type is unknown.
        """
        if isinstance(self._keyObject, (rsa.RSAPublicKey, rsa.RSAPrivateKey)):
            return "RSA"
        elif isinstance(self._keyObject, (dsa.DSAPublicKey, dsa.DSAPrivateKey)):
            return "DSA"
        elif isinstance(
            self._keyObject, (ec.EllipticCurvePublicKey, ec.EllipticCurvePrivateKey)
        ):
            return "EC"
        elif isinstance(
            self._keyObject, (ed25519.Ed25519PublicKey, ed25519.Ed25519PrivateKey)
        ):
            return "Ed25519"
        else:
            raise RuntimeError(f"unknown type of object: {self._keyObject!r}")

    def sshType(self):
        """
        Get the type of the object we wrap as defined in the SSH protocol,
        defined in RFC 4253, Section 6.6. Currently this can only be b'ssh-rsa',
        b'ssh-dss' or b'ecdsa-sha2-[identifier]'.

        identifier is the standard NIST curve name

        @return: The key type format.
        @rtype: L{bytes}
        """
        if self.type() == "EC":
            return (
                b"ecdsa-sha2-" + _secToNist[self._keyObject.curve.name.encode("ascii")]
            )
        else:
            return {
                "RSA": b"ssh-rsa",
                "DSA": b"ssh-dss",
                "Ed25519": b"ssh-ed25519",
            }[self.type()]

    def size(self):
        """
        Return the size of the object we wrap.

        @return: The size of the key.
        @rtype: L{int}
        """
        if self._keyObject is None:
            return 0
        elif self.type() == "EC":
            return self._keyObject.curve.key_size
        elif self.type() == "Ed25519":
            return 256
        return self._keyObject.key_size

    def data(self):
        """
        Return the values of the public key as a dictionary.

        @rtype: L{dict}
        """
        if isinstance(self._keyObject, rsa.RSAPublicKey):
            numbers = self._keyObject.public_numbers()
            return {
                "n": numbers.n,
                "e": numbers.e,
            }
        elif isinstance(self._keyObject, rsa.RSAPrivateKey):
            numbers = self._keyObject.private_numbers()
            return {
                "n": numbers.public_numbers.n,
                "e": numbers.public_numbers.e,
                "d": numbers.d,
                "p": numbers.p,
                "q": numbers.q,
                # Use a trick: iqmp is q^-1 % p, u is p^-1 % q
                "u": rsa.rsa_crt_iqmp(numbers.q, numbers.p),
            }
        elif isinstance(self._keyObject, dsa.DSAPublicKey):
            numbers = self._keyObject.public_numbers()
            return {
                "y": numbers.y,
                "g": numbers.parameter_numbers.g,
                "p": numbers.parameter_numbers.p,
                "q": numbers.parameter_numbers.q,
            }
        elif isinstance(self._keyObject, dsa.DSAPrivateKey):
            numbers = self._keyObject.private_numbers()
            return {
                "x": numbers.x,
                "y": numbers.public_numbers.y,
                "g": numbers.public_numbers.parameter_numbers.g,
                "p": numbers.public_numbers.parameter_numbers.p,
                "q": numbers.public_numbers.parameter_numbers.q,
            }
        elif isinstance(self._keyObject, ec.EllipticCurvePublicKey):
            numbers = self._keyObject.public_numbers()
            return {
                "x": numbers.x,
                "y": numbers.y,
                "curve": self.sshType(),
            }
        elif isinstance(self._keyObject, ec.EllipticCurvePrivateKey):
            numbers = self._keyObject.private_numbers()
            return {
                "x": numbers.public_numbers.x,
                "y": numbers.public_numbers.y,
                "privateValue": numbers.private_value,
                "curve": self.sshType(),
            }
        elif isinstance(self._keyObject, ed25519.Ed25519PublicKey):
            return {
                "a": self._keyObject.public_bytes(
                    serialization.Encoding.Raw, serialization.PublicFormat.Raw
                ),
            }
        elif isinstance(self._keyObject, ed25519.Ed25519PrivateKey):
            return {
                "a": self._keyObject.public_key().public_bytes(
                    serialization.Encoding.Raw, serialization.PublicFormat.Raw
                ),
                "k": self._keyObject.private_bytes(
                    serialization.Encoding.Raw,
                    serialization.PrivateFormat.Raw,
                    serialization.NoEncryption(),
                ),
            }

        else:
            raise RuntimeError(f"Unexpected key type: {self._keyObject}")

    def blob(self):
        """
        Return the public key blob for this key. The blob is the
        over-the-wire format for public keys.

        SECSH-TRANS RFC 4253 Section 6.6.

        RSA keys::
            string 'ssh-rsa'
            integer e
            integer n

        DSA keys::
            string 'ssh-dss'
            integer p
            integer q
            integer g
            integer y

        EC keys::
            string 'ecdsa-sha2-[identifier]'
            integer x
            integer y

            identifier is the standard NIST curve name

        Ed25519 keys::
            string 'ssh-ed25519'
            string a

        @rtype: L{bytes}
        """
        type = self.type()
        data = self.data()
        if type == "RSA":
            return common.NS(b"ssh-rsa") + common.MP(data["e"]) + common.MP(data["n"])
        elif type == "DSA":
            return (
                common.NS(b"ssh-dss")
                + common.MP(data["p"])
                + common.MP(data["q"])
                + common.MP(data["g"])
                + common.MP(data["y"])
            )
        elif type == "EC":
            byteLength = (self._keyObject.curve.key_size + 7) // 8
            return (
                common.NS(data["curve"])
                + common.NS(data["curve"][-8:])
                + common.NS(
                    b"\x04"
                    + utils.int_to_bytes(data["x"], byteLength)
                    + utils.int_to_bytes(data["y"], byteLength)
                )
            )
        elif type == "Ed25519":
            return common.NS(b"ssh-ed25519") + common.NS(data["a"])
        else:
            raise BadKeyError(f"unknown key type: {type}")

    def privateBlob(self):
        """
        Return the private key blob for this key. The blob is the
        over-the-wire format for private keys:

        Specification in OpenSSH PROTOCOL.agent

        RSA keys::

            string 'ssh-rsa'
            integer n
            integer e
            integer d
            integer u
            integer p
            integer q

        DSA keys::

            string 'ssh-dss'
            integer p
            integer q
            integer g
            integer y
            integer x

        EC keys::

            string 'ecdsa-sha2-[identifier]'
            integer x
            integer y
            integer privateValue

            identifier is the NIST standard curve name.

        Ed25519 keys::

            string 'ssh-ed25519'
            string a
            string k || a
        """
        type = self.type()
        data = self.data()
        if type == "RSA":
            iqmp = rsa.rsa_crt_iqmp(data["p"], data["q"])
            return (
                common.NS(b"ssh-rsa")
                + common.MP(data["n"])
                + common.MP(data["e"])
                + common.MP(data["d"])
                + common.MP(iqmp)
                + common.MP(data["p"])
                + common.MP(data["q"])
            )
        elif type == "DSA":
            return (
                common.NS(b"ssh-dss")
                + common.MP(data["p"])
                + common.MP(data["q"])
                + common.MP(data["g"])
                + common.MP(data["y"])
                + common.MP(data["x"])
            )
        elif type == "EC":
            encPub = self._keyObject.public_key().public_bytes(
                serialization.Encoding.X962,
                serialization.PublicFormat.UncompressedPoint,
            )
            return (
                common.NS(data["curve"])
                + common.NS(data["curve"][-8:])
                + common.NS(encPub)
                + common.MP(data["privateValue"])
            )
        elif type == "Ed25519":
            return (
                common.NS(b"ssh-ed25519")
                + common.NS(data["a"])
                + common.NS(data["k"] + data["a"])
            )
        else:
            raise BadKeyError(f"unknown key type: {type}")

    @_mutuallyExclusiveArguments(
        [
            ["extra", "comment"],
            ["extra", "passphrase"],
        ]
    )
    def toString(self, type, extra=None, subtype=None, comment=None, passphrase=None):
        """
        Create a string representation of this key.  If the key is a private
        key and you want the representation of its public key, use
        C{key.public().toString()}.  type maps to a _toString_* method.

        @param type: The type of string to emit.  Currently supported values
            are C{'OPENSSH'}, C{'LSH'}, and C{'AGENTV3'}.
        @type type: L{str}

        @param extra: Any extra data supported by the selected format which
            is not part of the key itself.  For public OpenSSH keys, this is
            a comment.  For private OpenSSH keys, this is a passphrase to
            encrypt with.  (Deprecated since Twisted 20.3.0; use C{comment}
            or C{passphrase} as appropriate instead.)
        @type extra: L{bytes} or L{unicode} or L{None}

        @param subtype: A subtype of the requested C{type} to emit.  Only
            supported for private OpenSSH keys, for which the currently
            supported subtypes are C{'PEM'} and C{'v1'}.  If not given, an
            appropriate default is used.
        @type subtype: L{str} or L{None}

        @param comment: A comment to include with the key.  Only supported
            for OpenSSH keys.

            Present since Twisted 20.3.0.

        @type comment: L{bytes} or L{unicode} or L{None}

        @param passphrase: A passphrase to encrypt the key with.  Only
            supported for private OpenSSH keys.

            Present since Twisted 20.3.0.

        @type passphrase: L{bytes} or L{unicode} or L{None}

        @rtype: L{bytes}
        """
        if extra is not None:
            # Compatibility with old parameter format.
            warnings.warn(
                "The 'extra' argument to "
                "twisted.conch.ssh.keys.Key.toString was deprecated in "
                "Twisted 20.3.0; use 'comment' or 'passphrase' instead.",
                DeprecationWarning,
                stacklevel=3,
            )
            if self.isPublic():
                comment = extra
            else:
                passphrase = extra
        if isinstance(comment, str):
            comment = comment.encode("utf-8")
        passphrase = _normalizePassphrase(passphrase)
        method = getattr(self, f"_toString_{type.upper()}", None)
        if method is None:
            raise BadKeyError(f"unknown key type: {type}")
        return method(subtype=subtype, comment=comment, passphrase=passphrase)

    def _toPublicOpenSSH(self, comment=None):
        """
        Return a public OpenSSH key string.

        See _fromString_PUBLIC_OPENSSH for the string format.

        @type comment: L{bytes} or L{None}
        @param comment: A comment to include with the key, or L{None} to
        omit the comment.
        """
        if self.type() == "EC":
            if not comment:
                comment = b""
            return (
                self._keyObject.public_bytes(
                    serialization.Encoding.OpenSSH, serialization.PublicFormat.OpenSSH
                )
                + b" "
                + comment
            ).strip()

        b64Data = encodebytes(self.blob()).replace(b"\n", b"")
        if not comment:
            comment = b""
        return (self.sshType() + b" " + b64Data + b" " + comment).strip()

    def _toPrivateOpenSSH_v1(self, comment=None, passphrase=None):
        """
        Return a private OpenSSH key string, in the "openssh-key-v1" format
        introduced in OpenSSH 6.5.

        See _fromPrivateOpenSSH_v1 for the string format.

        @type passphrase: L{bytes} or L{None}
        @param passphrase: The passphrase to encrypt the key with, or L{None}
        if it is not encrypted.
        """
        if passphrase:
            # For now we just hardcode the cipher to the one used by
            # OpenSSH.  We could make this configurable later if it's
            # needed.
            cipher = algorithms.AES
            cipherName = b"aes256-ctr"
            kdfName = b"bcrypt"
            blockSize = cipher.block_size // 8
            keySize = 32
            ivSize = blockSize
            salt = randbytes.secureRandom(ivSize)
            rounds = 100
            kdfOptions = common.NS(salt) + struct.pack("!L", rounds)
        else:
            cipherName = b"none"
            kdfName = b"none"
            blockSize = 8
            kdfOptions = b""
        check = randbytes.secureRandom(4)
        privKeyList = check + check + self.privateBlob() + common.NS(comment or b"")
        padByte = 0
        while len(privKeyList) % blockSize:
            padByte += 1
            privKeyList += bytes((padByte & 0xFF,))
        if passphrase:
            encKey = bcrypt.kdf(passphrase, salt, keySize + ivSize, 100)
            encryptor = Cipher(
                cipher(encKey[:keySize]),
                modes.CTR(encKey[keySize : keySize + ivSize]),
                backend=default_backend(),
            ).encryptor()
            encPrivKeyList = encryptor.update(privKeyList) + encryptor.finalize()
        else:
            encPrivKeyList = privKeyList
        blob = (
            b"openssh-key-v1\0"
            + common.NS(cipherName)
            + common.NS(kdfName)
            + common.NS(kdfOptions)
            + struct.pack("!L", 1)
            + common.NS(self.blob())
            + common.NS(encPrivKeyList)
        )
        b64Data = encodebytes(blob).replace(b"\n", b"")
        lines = (
            [b"-----BEGIN OPENSSH PRIVATE KEY-----"]
            + [b64Data[i : i + 64] for i in range(0, len(b64Data), 64)]
            + [b"-----END OPENSSH PRIVATE KEY-----"]
        )
        return b"\n".join(lines) + b"\n"

    def _toPrivateOpenSSH_PEM(self, passphrase=None):
        """
        Return a private OpenSSH key string, in the old PEM-based format.

        See _fromPrivateOpenSSH_PEM for the string format.

        @type passphrase: L{bytes} or L{None}
        @param passphrase: The passphrase to encrypt the key with, or L{None}
        if it is not encrypted.
        """
        if self.type() == "EC":
            # EC keys has complex ASN.1 structure hence we do this this way.
            if not passphrase:
                # unencrypted private key
                encryptor = serialization.NoEncryption()
            else:
                encryptor = serialization.BestAvailableEncryption(passphrase)

            return self._keyObject.private_bytes(
                serialization.Encoding.PEM,
                serialization.PrivateFormat.TraditionalOpenSSL,
                encryptor,
            )
        elif self.type() == "Ed25519":
            raise ValueError(
                "cannot serialize Ed25519 key to OpenSSH PEM format; use v1 " "instead"
            )

        data = self.data()
        lines = [
            b"".join(
                (b"-----BEGIN ", self.type().encode("ascii"), b" PRIVATE KEY-----")
            )
        ]
        if self.type() == "RSA":
            p, q = data["p"], data["q"]
            iqmp = rsa.rsa_crt_iqmp(p, q)
            objData = (
                0,
                data["n"],
                data["e"],
                data["d"],
                p,
                q,
                data["d"] % (p - 1),
                data["d"] % (q - 1),
                iqmp,
            )
        else:
            objData = (0, data["p"], data["q"], data["g"], data["y"], data["x"])
        asn1Sequence = univ.Sequence()
        for index, value in zip(itertools.count(), objData):
            asn1Sequence.setComponentByPosition(index, univ.Integer(value))
        asn1Data = berEncoder.encode(asn1Sequence)
        if passphrase:
            iv = randbytes.secureRandom(8)
            hexiv = "".join([f"{ord(x):02X}" for x in iterbytes(iv)])
            hexiv = hexiv.encode("ascii")
            lines.append(b"Proc-Type: 4,ENCRYPTED")
            lines.append(b"DEK-Info: DES-EDE3-CBC," + hexiv + b"\n")
            ba = md5(passphrase + iv).digest()
            bb = md5(ba + passphrase + iv).digest()
            encKey = (ba + bb)[:24]
            padLen = 8 - (len(asn1Data) % 8)
            asn1Data += bytes((padLen,)) * padLen

            encryptor = Cipher(
                algorithms.TripleDES(encKey), modes.CBC(iv), backend=default_backend()
            ).encryptor()

            asn1Data = encryptor.update(asn1Data) + encryptor.finalize()

        b64Data = encodebytes(asn1Data).replace(b"\n", b"")
        lines += [b64Data[i : i + 64] for i in range(0, len(b64Data), 64)]
        lines.append(
            b"".join((b"-----END ", self.type().encode("ascii"), b" PRIVATE KEY-----"))
        )
        return b"\n".join(lines)

    def _toString_OPENSSH(self, subtype=None, comment=None, passphrase=None):
        """
        Return a public or private OpenSSH string.  See
        L{_fromString_PUBLIC_OPENSSH} and L{_fromPrivateOpenSSH_PEM} for the
        string formats.

        @param subtype: A subtype to emit.  Only supported for private keys,
            for which the currently supported subtypes are C{'PEM'} and C{'v1'}.
            If not given, an appropriate default is used.
        @type subtype: L{str} or L{None}

        @param comment: Comment for a public key.
        @type comment: L{bytes}

        @param passphrase: Passphrase for a private key.
        @type passphrase: L{bytes}

        @rtype: L{bytes}
        """
        if self.isPublic():
            return self._toPublicOpenSSH(comment=comment)
        # No pre-v1 format is defined for Ed25519 keys.
        elif subtype == "v1" or (subtype is None and self.type() == "Ed25519"):
            return self._toPrivateOpenSSH_v1(comment=comment, passphrase=passphrase)
        elif subtype is None or subtype == "PEM":
            return self._toPrivateOpenSSH_PEM(passphrase=passphrase)
        else:
            raise ValueError(f"unknown subtype {subtype}")

    def _toString_LSH(self, **kwargs):
        """
        Return a public or private LSH key.  See _fromString_PUBLIC_LSH and
        _fromString_PRIVATE_LSH for the key formats.

        @rtype: L{bytes}
        """
        data = self.data()
        type = self.type()
        if self.isPublic():
            if type == "RSA":
                keyData = sexpy.pack(
                    [
                        [
                            b"public-key",
                            [
                                b"rsa-pkcs1-sha1",
                                [b"n", common.MP(data["n"])[4:]],
                                [b"e", common.MP(data["e"])[4:]],
                            ],
                        ]
                    ]
                )
            elif type == "DSA":
                keyData = sexpy.pack(
                    [
                        [
                            b"public-key",
                            [
                                b"dsa",
                                [b"p", common.MP(data["p"])[4:]],
                                [b"q", common.MP(data["q"])[4:]],
                                [b"g", common.MP(data["g"])[4:]],
                                [b"y", common.MP(data["y"])[4:]],
                            ],
                        ]
                    ]
                )
            else:
                raise BadKeyError(f"unknown key type {type}")
            return b"{" + encodebytes(keyData).replace(b"\n", b"") + b"}"
        else:
            if type == "RSA":
                p, q = data["p"], data["q"]
                iqmp = rsa.rsa_crt_iqmp(p, q)
                return sexpy.pack(
                    [
                        [
                            b"private-key",
                            [
                                b"rsa-pkcs1",
                                [b"n", common.MP(data["n"])[4:]],
                                [b"e", common.MP(data["e"])[4:]],
                                [b"d", common.MP(data["d"])[4:]],
                                [b"p", common.MP(q)[4:]],
                                [b"q", common.MP(p)[4:]],
                                [b"a", common.MP(data["d"] % (q - 1))[4:]],
                                [b"b", common.MP(data["d"] % (p - 1))[4:]],
                                [b"c", common.MP(iqmp)[4:]],
                            ],
                        ]
                    ]
                )
            elif type == "DSA":
                return sexpy.pack(
                    [
                        [
                            b"private-key",
                            [
                                b"dsa",
                                [b"p", common.MP(data["p"])[4:]],
                                [b"q", common.MP(data["q"])[4:]],
                                [b"g", common.MP(data["g"])[4:]],
                                [b"y", common.MP(data["y"])[4:]],
                                [b"x", common.MP(data["x"])[4:]],
                            ],
                        ]
                    ]
                )
            else:
                raise BadKeyError(f"unknown key type {type}'")

    def _toString_AGENTV3(self, **kwargs):
        """
        Return a private Secure Shell Agent v3 key.  See
        _fromString_AGENTV3 for the key format.

        @rtype: L{bytes}
        """
        data = self.data()
        if not self.isPublic():
            if self.type() == "RSA":
                values = (
                    data["e"],
                    data["d"],
                    data["n"],
                    data["u"],
                    data["p"],
                    data["q"],
                )
            elif self.type() == "DSA":
                values = (data["p"], data["q"], data["g"], data["y"], data["x"])
            return common.NS(self.sshType()) + b"".join(map(common.MP, values))

    def sign(self, data):
        """
        Sign some data with this key.

        SECSH-TRANS RFC 4253 Section 6.6.

        @type data: L{bytes}
        @param data: The data to sign.

        @rtype: L{bytes}
        @return: A signature for the given data.
        """
        keyType = self.type()
        if keyType == "RSA":
            sig = self._keyObject.sign(data, padding.PKCS1v15(), hashes.SHA1())
            ret = common.NS(sig)

        elif keyType == "DSA":
            sig = self._keyObject.sign(data, hashes.SHA1())
            (r, s) = decode_dss_signature(sig)
            # SSH insists that the DSS signature blob be two 160-bit integers
            # concatenated together. The sig[0], [1] numbers from obj.sign
            # are just numbers, and could be any length from 0 to 160 bits.
            # Make sure they are padded out to 160 bits (20 bytes each)
            ret = common.NS(int_to_bytes(r, 20) + int_to_bytes(s, 20))

        elif keyType == "EC":  # Pragma: no branch
            # Hash size depends on key size
            keySize = self.size()
            if keySize <= 256:
                hashSize = hashes.SHA256()
            elif keySize <= 384:
                hashSize = hashes.SHA384()
            else:
                hashSize = hashes.SHA512()
            signature = self._keyObject.sign(data, ec.ECDSA(hashSize))
            (r, s) = decode_dss_signature(signature)

            rb = int_to_bytes(r)
            sb = int_to_bytes(s)

            # Int_to_bytes returns rb[0] as a str in python2
            # and an as int in python3
            if type(rb[0]) is str:
                rcomp = ord(rb[0])
            else:
                rcomp = rb[0]

            # If the MSB is set, prepend a null byte for correct formatting.
            if rcomp & 0x80:
                rb = b"\x00" + rb

            if type(sb[0]) is str:
                scomp = ord(sb[0])
            else:
                scomp = sb[0]

            if scomp & 0x80:
                sb = b"\x00" + sb

            ret = common.NS(common.NS(rb) + common.NS(sb))

        elif keyType == "Ed25519":
            ret = common.NS(self._keyObject.sign(data))
        return common.NS(self.sshType()) + ret

    def verify(self, signature, data):
        """
        Verify a signature using this key.

        @type signature: L{bytes}
        @param signature: The signature to verify.

        @type data: L{bytes}
        @param data: The signed data.

        @rtype: L{bool}
        @return: C{True} if the signature is valid.
        """
        if len(signature) == 40:
            # DSA key with no padding
            signatureType, signature = b"ssh-dss", common.NS(signature)
        else:
            signatureType, signature = common.getNS(signature)

        if signatureType != self.sshType():
            return False

        keyType = self.type()
        if keyType == "RSA":
            k = self._keyObject
            if not self.isPublic():
                k = k.public_key()
            args = (
                common.getNS(signature)[0],
                data,
                padding.PKCS1v15(),
                hashes.SHA1(),
            )
        elif keyType == "DSA":
            concatenatedSignature = common.getNS(signature)[0]
            r = int.from_bytes(concatenatedSignature[:20], "big")
            s = int.from_bytes(concatenatedSignature[20:], "big")
            signature = encode_dss_signature(r, s)
            k = self._keyObject
            if not self.isPublic():
                k = k.public_key()
            args = (signature, data, hashes.SHA1())

        elif keyType == "EC":  # Pragma: no branch
            concatenatedSignature = common.getNS(signature)[0]
            rstr, sstr, rest = common.getNS(concatenatedSignature, 2)
            r = int.from_bytes(rstr, "big")
            s = int.from_bytes(sstr, "big")
            signature = encode_dss_signature(r, s)

            k = self._keyObject
            if not self.isPublic():
                k = k.public_key()

            keySize = self.size()
            if keySize <= 256:  # Hash size depends on key size
                hashSize = hashes.SHA256()
            elif keySize <= 384:
                hashSize = hashes.SHA384()
            else:
                hashSize = hashes.SHA512()
            args = (signature, data, ec.ECDSA(hashSize))

        elif keyType == "Ed25519":
            k = self._keyObject
            if not self.isPublic():
                k = k.public_key()
            args = (common.getNS(signature)[0], data)

        try:
            k.verify(*args)
        except InvalidSignature:
            return False
        else:
            return True


def _getPersistentRSAKey(location, keySize=4096):
    """
    This function returns a persistent L{Key}.

    The key is loaded from a PEM file in C{location}. If it does not exist, a
    key with the key size of C{keySize} is generated and saved.

    @param location: Where the key is stored.
    @type location: L{twisted.python.filepath.FilePath}

    @param keySize: The size of the key, if it needs to be generated.
    @type keySize: L{int}

    @returns: A persistent key.
    @rtype: L{Key}
    """
    location.parent().makedirs(ignoreExistingDirectory=True)

    # If it doesn't exist, we want to generate a new key and save it
    if not location.exists():
        privateKey = rsa.generate_private_key(
            public_exponent=65537, key_size=keySize, backend=default_backend()
        )

        pem = privateKey.private_bytes(
            encoding=serialization.Encoding.PEM,
            format=serialization.PrivateFormat.TraditionalOpenSSL,
            encryption_algorithm=serialization.NoEncryption(),
        )

        location.setContent(pem)

    # By this point (save any hilarious race conditions) we should have a
    # working PEM file. Load it!
    # (Future archaeological readers: I chose not to short circuit above,
    # because then there's two exit paths to this code!)
    with location.open("rb") as keyFile:
        privateKey = serialization.load_pem_private_key(
            keyFile.read(), password=None, backend=default_backend()
        )
        return Key(privateKey)<|MERGE_RESOLUTION|>--- conflicted
+++ resolved
@@ -27,17 +27,12 @@
     load_pem_private_key,
     load_ssh_public_key,
 )
-<<<<<<< HEAD
 from nacl.exceptions import BadSignatureError  # type: ignore[import]
 from nacl.signing import SigningKey, VerifyKey  # type: ignore[import]
-from pyasn1.codec.ber import decoder as berDecoder  # type: ignore[import]
-from pyasn1.codec.ber import encoder as berEncoder
-=======
 from pyasn1.codec.ber import (  # type: ignore[import]
     decoder as berDecoder,
     encoder as berEncoder,
 )
->>>>>>> b9777eb0
 from pyasn1.error import PyAsn1Error  # type: ignore[import]
 from pyasn1.type import univ  # type: ignore[import]
 

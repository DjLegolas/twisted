# -*- test-case-name: twisted.python.test.test_dist -*-
# Copyright (c) Twisted Matrix Laboratories.
# See LICENSE for details.

"""
Distutils convenience functionality.

Don't use this outside of Twisted.

Maintainer: Christopher Armstrong

@var _EXTRA_OPTIONS: These are the actual package names and versions that will
    be used by C{extras_require}.  This is not passed to setup directly so that
    combinations of the packages can be created without the need to copy
    package names multiple times.

@var _EXTRAS_REQUIRE: C{extras_require} is a dictionary of items that can be
    passed to setup.py to install optional dependencies.  For example, to
    install the optional dev dependencies one would type::

        pip install -e ".[dev]"

    This has been supported by setuptools since 0.5a4.

@var _PLATFORM_INDEPENDENT: A list of all optional cross-platform dependencies,
    as setuptools version specifiers, used to populate L{_EXTRAS_REQUIRE}.
"""

import os
import platform
import sys

from distutils.command import build_scripts, build_ext
from distutils.errors import CompileError
from setuptools import setup as _setup
from setuptools import Extension

from twisted import copyright
from twisted.python.compat import execfile, _PY3

STATIC_PACKAGE_METADATA = dict(
    name="Twisted",
    version=copyright.version,
    description="An asynchronous networking framework written in Python",
    author="Twisted Matrix Laboratories",
    author_email="twisted-python@twistedmatrix.com",
    maintainer="Glyph Lefkowitz",
    maintainer_email="glyph@twistedmatrix.com",
    url="http://twistedmatrix.com/",
    license="MIT",
    long_description="""\
An extensible framework for Python programming, with special focus
on event-based network programming and multiprotocol integration.
""",
    classifiers=[
        "Programming Language :: Python :: 2.7",
        "Programming Language :: Python :: 3",
        "Programming Language :: Python :: 3.3",
        "Programming Language :: Python :: 3.4",
        "Programming Language :: Python :: 3.5",
        ],
    )


_dev=['pyflakes >= 1.0.0',
      'twisted-dev-tools >= 0.0.2',
      'python-subunit',
      'sphinx >= 1.3.1']

if not _PY3:
    # These modules do not yet work on Python 3.
    _dev += ['twistedchecker >= 0.4.0',
             'pydoctor >= 15.0.0']

_EXTRA_OPTIONS = dict(
<<<<<<< HEAD
    dev=['twistedchecker >= 0.4.0',
         'pyflakes >= 1.0.0',
         'twisted-dev-tools >= 0.0.2',
         'python-subunit',
         'sphinx >= 1.3.1',
         'pydoctor >= 15.0.0'],
    tls=['pyopenssl >= 16.0.0',
=======
    dev=_dev,
    tls=['pyopenssl >= 0.13',
>>>>>>> 556f0f24
         'service_identity',
         'idna >= 0.6'],
    conch=['gmpy',
           'pyasn1',
           'cryptography >= 0.9.1',
           'appdirs >= 1.4.0',
           ],
    soap=['soappy'],
    serial=['pyserial'],
    osx=['pyobjc'],
    windows=['pypiwin32'],
    http2=['h2 >= 2.3.0, < 3.0',
           'priority >= 1.1.0, < 2.0'],
)

_PLATFORM_INDEPENDENT = (
    _EXTRA_OPTIONS['tls'] +
    _EXTRA_OPTIONS['conch'] +
    _EXTRA_OPTIONS['soap'] +
    _EXTRA_OPTIONS['serial'] +
    _EXTRA_OPTIONS['http2']
)

_EXTRAS_REQUIRE = {
    'dev': _EXTRA_OPTIONS['dev'],
    'tls': _EXTRA_OPTIONS['tls'],
    'conch': _EXTRA_OPTIONS['conch'],
    'soap': _EXTRA_OPTIONS['soap'],
    'serial': _EXTRA_OPTIONS['serial'],
    'http2': _EXTRA_OPTIONS['http2'],
    'all_non_platform': _PLATFORM_INDEPENDENT,
    'osx_platform': (
        _EXTRA_OPTIONS['osx'] + _PLATFORM_INDEPENDENT
    ),
    'windows_platform': (
        _EXTRA_OPTIONS['windows'] + _PLATFORM_INDEPENDENT
    ),
}


class ConditionalExtension(Extension):
    """
    An extension module that will only be compiled if certain conditions are
    met.

    @param condition: A callable of one argument which returns True or False to
        indicate whether the extension should be built. The argument is an
        instance of L{build_ext_twisted}, which has useful methods for checking
        things about the platform.
    """
    def __init__(self, *args, **kwargs):
        self.condition = kwargs.pop("condition", lambda builder: True)
        Extension.__init__(self, *args, **kwargs)



def setup(**kw):
    """
    An alternative to distutils' setup() which is specially designed
    for Twisted subprojects.

    @param conditionalExtensions: Extensions to optionally build.
    @type conditionalExtensions: C{list} of L{ConditionalExtension}
    """
    return _setup(**get_setup_args(**kw))


def get_setup_args(**kw):
    if 'cmdclass' not in kw:
        kw['cmdclass'] = {'build_scripts': build_scripts_twisted}

    if "conditionalExtensions" in kw:
        extensions = kw["conditionalExtensions"]
        del kw["conditionalExtensions"]

        if 'ext_modules' not in kw:
            # This is a workaround for distutils behavior; ext_modules isn't
            # actually used by our custom builder.  distutils deep-down checks
            # to see if there are any ext_modules defined before invoking
            # the build_ext command.  We need to trigger build_ext regardless
            # because it is the thing that does the conditional checks to see
            # if it should build any extensions.  The reason we have to delay
            # the conditional checks until then is that the compiler objects
            # are not yet set up when this code is executed.
            kw["ext_modules"] = extensions

        class my_build_ext(build_ext_twisted):
            conditionalExtensions = extensions
        kw.setdefault('cmdclass', {})['build_ext'] = my_build_ext
    return kw


def getVersion(base):
    """
    Extract the version number.

    @rtype: str
    @returns: The version number of the project, as a string like
    "2.0.0".
    """
    vfile = os.path.join(base, '_version.py')
    ns = {'__name__': 'Nothing to see here'}
    execfile(vfile, ns)
    return ns['version'].base()



def getExtensions():
    """
    Get the C extensions used for Twisted.
    """
    extensions = [
        ConditionalExtension(
            "twisted.test.raiser",
            ["twisted/test/raiser.c"],
            condition=lambda _: _isCPython),

        ConditionalExtension(
            "twisted.internet.iocpreactor.iocpsupport",
            ["twisted/internet/iocpreactor/iocpsupport/iocpsupport.c",
             "twisted/internet/iocpreactor/iocpsupport/winsock_pointers.c"],
            libraries=["ws2_32"],
            condition=lambda _: not _PY3 and
                                _isCPython and sys.platform == "win32"),

        ConditionalExtension(
            "twisted.python._sendmsg",
            sources=["twisted/python/_sendmsg.c"],
            condition=lambda _: not _PY3 and sys.platform != "win32"),

        ConditionalExtension(
            "twisted.runner.portmap",
            ["twisted/runner/portmap.c"],
            condition=lambda builder: not _PY3 and
                                      builder._check_header("rpc/rpc.h")),
    ]

    return extensions



def getScripts(basedir=''):
    """
    Returns a list of scripts for Twisted.
    """
    scriptdir = os.path.join(basedir, 'bin')
    if not os.path.isdir(scriptdir):
        # Probably a project-specific tarball, in which case only this
        # project's bins are included in 'bin'
        scriptdir = os.path.join(basedir, 'bin')
        if not os.path.isdir(scriptdir):
            return []
    thingies = os.listdir(scriptdir)
    for specialExclusion in ['_preamble.py', '_preamble.pyc']:
        if specialExclusion in thingies:
            thingies.remove(specialExclusion)
    return list(filter(os.path.isfile,
                       [os.path.join(scriptdir, x) for x in thingies]))


## Helpers and distutil tweaks

class build_scripts_twisted(build_scripts.build_scripts):
    """
    Renames scripts so they end with '.py' on Windows.
    """
    def run(self):
        build_scripts.build_scripts.run(self)
        if not os.name == "nt":
            return
        for f in os.listdir(self.build_dir):
            fpath = os.path.join(self.build_dir, f)
            if not fpath.endswith(".py"):
                pypath = fpath + ".py"
                if os.path.exists(pypath):
                    os.unlink(pypath)
                os.rename(fpath, pypath)



class build_ext_twisted(build_ext.build_ext):
    """
    Allow subclasses to easily detect and customize Extensions to
    build at install-time.
    """

    def prepare_extensions(self):
        """
        Prepare the C{self.extensions} attribute (used by
        L{build_ext.build_ext}) by checking which extensions in
        I{conditionalExtensions} should be built.  In addition, if we are
        building on NT, define the WIN32 macro to 1.
        """
        # always define WIN32 under Windows
        if os.name == 'nt':
            self.define_macros = [("WIN32", 1)]
        else:
            self.define_macros = []

        # On Solaris 10, we need to define the _XOPEN_SOURCE and
        # _XOPEN_SOURCE_EXTENDED macros to build in order to gain access to
        # the msg_control, msg_controllen, and msg_flags members in
        # sendmsg.c. (according to
        # http://stackoverflow.com/questions/1034587).  See the documentation
        # of X/Open CAE in the standards(5) man page of Solaris.
        if sys.platform.startswith('sunos'):
            self.define_macros.append(('_XOPEN_SOURCE', 1))
            self.define_macros.append(('_XOPEN_SOURCE_EXTENDED', 1))

        self.extensions = [x for x in self.conditionalExtensions
                           if x.condition(self)]

        for ext in self.extensions:
            ext.define_macros.extend(self.define_macros)


    def build_extensions(self):
        """
        Check to see which extension modules to build and then build them.
        """
        self.prepare_extensions()
        build_ext.build_ext.build_extensions(self)


    def _remove_conftest(self):
        for filename in ("conftest.c", "conftest.o", "conftest.obj"):
            try:
                os.unlink(filename)
            except EnvironmentError:
                pass


    def _compile_helper(self, content):
        conftest = open("conftest.c", "w")
        try:
            conftest.write(content)
            conftest.close()

            try:
                self.compiler.compile(["conftest.c"], output_dir='')
            except CompileError:
                return False
            return True
        finally:
            self._remove_conftest()


    def _check_header(self, header_name):
        """
        Check if the given header can be included by trying to compile a file
        that contains only an #include line.
        """
        self.compiler.announce("checking for %s ..." % header_name, 0)
        return self._compile_helper("#include <%s>\n" % header_name)



def _checkCPython(sys=sys, platform=platform):
    """
    Checks if this implementation is CPython.

    This uses C{platform.python_implementation}.

    This takes C{sys} and C{platform} kwargs that by default use the real
    modules. You shouldn't care about these -- they are for testing purposes
    only.

    @return: C{False} if the implementation is definitely not CPython, C{True}
        otherwise.
    """
    return platform.python_implementation() == "CPython"


_isCPython = _checkCPython()<|MERGE_RESOLUTION|>--- conflicted
+++ resolved
@@ -73,18 +73,8 @@
              'pydoctor >= 15.0.0']
 
 _EXTRA_OPTIONS = dict(
-<<<<<<< HEAD
-    dev=['twistedchecker >= 0.4.0',
-         'pyflakes >= 1.0.0',
-         'twisted-dev-tools >= 0.0.2',
-         'python-subunit',
-         'sphinx >= 1.3.1',
-         'pydoctor >= 15.0.0'],
+    dev=_dev,
     tls=['pyopenssl >= 16.0.0',
-=======
-    dev=_dev,
-    tls=['pyopenssl >= 0.13',
->>>>>>> 556f0f24
          'service_identity',
          'idna >= 0.6'],
     conch=['gmpy',

# Try to get a short workflow name and a job name that start with Python
# version to make it easier to check the status inside GitHub UI.
#
# When using external actions check that the external repos are permitted via
# the GitHub configuration at https://github.com/twisted/twisted/settings/actions
#
name: CI

on:
  push:
    branches:
     - trunk
     - release-*
    tags:
      - twisted-*
  pull_request:
    branches: [ trunk ]

  workflow_dispatch:
    inputs:
      debug_enabled:
        type: boolean
        description: 'Run the build with tmate debugging enabled (https://github.com/marketplace/actions/debugging-with-tmate)'
        required: false
        default: false

permissions:
  contents: read

# Only have a run a single parallel for each branch.
# Runs for trunk are queues.
# Older runs for non-trunk branches are cancelled and the jobs are executed
# only for the latest push to the branch.
concurrency:
  group: ${{ github.ref }}
  cancel-in-progress: ${{ github.ref != 'refs/heads/trunk' }}


defaults:
  run:
    shell: bash

env:
  # Set to 'yes' to open a tunnel to GitHub's VMs through tmate on failures.
  # You can also trigger it via manual workflow trigger.
  # https://github.com/mxschmitt/action-tmate#manually-triggered-debug
  TMATE_DEBUG: 'no'
  # The default values in the job generated by the matrix.
  DEFAULT_PYTHON_VERSION: '3.11'
  # Dump Python tracebacks on segfault:
  PYTHONFAULTHANDLER: '1'

jobs:
  testing:
    # We can't use `env.*` in the job name, only in the steps.
    name: ${{ matrix.python-version }}-${{ matrix.job-name || 'default-tests' }}
    # We have Ubuntu as the base for running agains multiple Python versions.
    runs-on: "${{ matrix.runs-on || 'ubuntu-22.04' }}"
    env:
      # By default we run all tests with all deps with coverage.
      TOXENV: "${{ matrix.tox-env || 'alldeps-withcov-posix' }}"
      # As of April 2021 GHA VM have 2 CPUs - Azure Standard_DS2_v2
      # Trial distributed jobs enabled to speed up the CI jobs.
      # On Windows, we don't yet enable distributed tests as is not yet
      # supported.
      TRIAL_ARGS: "${{ matrix.trial-args || '-j 4' }}"
    strategy:
      fail-fast: false
      # The matrix is designed to not expand into any job.
      # It is used to document the test environement variations.
      # The actual job enviroment are defined in the `include` section.
      matrix:
        # The Python version on which the job is executed.
        # We need at least one value here, so we go with latest Python version
        # that we support..
        python-version: ['3.12']
        # Just use the default OS.
        runs-on: ['']
        # Human readable short description for this job.
        job-name: ['']
        # This is the main tox target.
        # It is later extended with more jobs that should run in a specific
        # OS + Python version configuration.
        tox-env: ['']
        # We just go with the default arguments.
        trial-args: ['']
        # By default, tests are executed without disabling IPv6.
        noipv6: ['']
        # By default, tests are executed without extra platform dependencies.
        platform-deps: ['']
        # By default, tests are executed directly via tox.
        tox-wrapper: ['']
        # Tests are executed with the default target which is the full test suite.
        trial-target: ['']
        # By default the coverage is not skipped.
        skip-coverage: ['']

        # Here the matrix is extended with variations of the default
        # value.
        include:

          # `nodeps` is created to make sure we don't have import errors in the
          # runtime and production code.
          # The minimum supported Python version should be used to maximize
          # coverage of code that otherwise depends on backports.
          # Distributed test run is disabled here so that we also have
          # end to end functional test usage for non-distributed trial runs.
          # When updating the minimum Python version here, also update the
          # `python_requires` from `setup.cfg`.
          - python-version: '3.8.0'
            tox-env: 'nodeps-withcov-posix'
            job-name: 'nodeps-test'
            # Older pyhon is only on 20.04.
            runs-on: 'ubuntu-20.04'

          # `noipv6` is created to make sure all is OK on an OS which doesn't
          # have IPv6 available.
          # Any supported Python version is OK for this job.
          # We go with latest micro release for the smallest minor release
          # that we support.
          # This is also used to run tests with minimum dependency versions.
          - python-version: '3.8'
            noipv6: '-noipv6'
            tox-env: 'mindeps-withcov-posix'
            job-name: 'minimum-deps-noipv6'

          # Just Python 3.8 with default settings.
          - python-version: '3.8'

          # Just Python 3.9 with default settings.
          - python-version: '3.9'

          # Just Python 3.10 with default settings.
          - python-version: '3.10'

          # Just Python 3.11 with default settings.
          - python-version: '3.11'

          # Pre-release Python 3.13 with default settings.
          # For now, no dependencies as cffi doesn't work on 3.13.
          # No coverage also.
          - python-version: '3.13-dev'
<<<<<<< HEAD
            tox-env: 'nodeps-withcov-posix'
            job-name: 'nodeps-3.13'
=======
            tox-env: 'nodeps-nocov-posix'
            job-name: 'nodeps-nocov-3.13'
            skip-coverage: yes
>>>>>>> 335e6f87
            # FIXME:https://github.com/twisted/twisted/issues/12060
            # Also add twisted.python
            # FIXME:https://github.com/twisted/twisted/issues/12061
            # Add full twisted.internet
            # FIXME:https://github.com/twisted/twisted/issues/12062
            # Add full twisted.test
            trial-target: 'twisted.conch twisted.cred twisted.logger twisted.mail twisted.names twisted.pair twisted.persisted twisted.protocols twisted.runner twisted.spread twisted.test.test_defer twisted.trial twisted.web twisted.words'
            # Disable concurrency for now, since we get occasional segfaults and
            # this helps debug them:
            trial-args: '--reactor=default'

          # Newest macOS and oldest Python (major) supported versions.
          - python-version: '3.8'
            runs-on: 'macos-12'
            job-name: 'macos-12-default-tests'
            tox-env: 'macos-withcov-alldeps'

          # Newest macOS and newest Python supported versions.
          - python-version: '3.12'
            runs-on: 'macos-12'
            job-name: 'macos-12-default-tests'
            tox-env: 'macos-withcov-alldeps'

          # Windows, minimum Python version with select reactor.
          - python-version: '3.8'
            runs-on: 'windows-2022'
            tox-env: 'alldeps-withcov-windows'
            job-name: 'win-default-tests-select'
            # Distributed trial is not yet suported on Windows so we overwrite
            # the default trial-args to remove concurrent runs and to
            # select a reactor.
            trial-args: '--reactor=select'

          # Windows, newest Python supported version with iocp reactor.
          - python-version: '3.12'
            runs-on: 'windows-2022'
            tox-env: 'alldeps-withcov-windows'
            job-name: 'win-default-tests-iocp'
            # Distributed trial is not yet suported on Windows.
            trial-args: '--reactor=iocp'

          # On PYPY coverage is very slow (5min vs 30min) as there is no C
          # extension.
          # There is very little PYPY specific code so there is not much to
          # gain from reporting coverage.
          - python-version: 'pypy3.10-v7.3.14'
            tox-env: 'alldeps-nocov-posix'
            job-name: 'no-coverage'
            skip-coverage: yes

          # We still run some tests with coverage,
          # as there are test with specific code branches for pypy.
          - python-version: 'pypy3.10-v7.3.13'
            trial-target: 'twisted.test.test_compat twisted.test.test_defer twisted.internet.test.test_socket twisted.trial.test.test_tests'
            job-name: 'with-coverage'

          # We run the full test suite with the GI reactor against an X virtual
          # framebuffer server.  This covers our integration with the version
          # of Gtk packaged within our selected version of Linux above.
          - python-version: '3.8'
            tox-env: 'alldeps-gtk-withcov-posix'
            platform-deps: 'gtk-platform'
            tox-wrapper: 'xvfb-run -a'
            job-name: 'gtk-tests'
            trial-args: '--reactor=gi -j 4'


    steps:
    - uses: actions/checkout@v3

    - name: Set up Python
      uses: actions/setup-python@v5
      with:
        python-version: ${{ matrix.python-version }}
        allow-prereleases: true

    - name: Get pip cache dir
      id: pip-cache
      run: |
        echo "cache-dir=$(pip cache dir)" >> $GITHUB_OUTPUT

    - name: pip cache
      uses: actions/cache@v3
      with:
        path: ${{ steps.pip-cache.outputs.cache-dir }}
        key:
          ${{ runner.os }}-pip-${{ hashFiles('pyproject.toml', 'setup.py',
          'setup.cfg', 'tox.ini') }}
        restore-keys: |
            ${{ runner.os }}-pip-

    # Make sure the matrix is defined in such a way that this is triggered
    # only on Linux.
    - name: Disable IPv6
      if: matrix.noipv6
      run: |
        sudo sysctl -w net.ipv6.conf.all.disable_ipv6=1
        sudo sysctl -w net.ipv6.conf.default.disable_ipv6=1
        sudo sysctl -w net.ipv6.conf.lo.disable_ipv6=1
        ip a

    - uses: twisted/python-info-action@v1
    - name: Install dependencies
      run: |
        openssl version
        python -m pip install --upgrade pip tox~=3.0 coverage

    # Make sure the matrix is defined in such a way that this is triggered
    # only on Linux.
    - name: Install GTK system deps
      if: matrix.platform-deps == 'gtk-platform'
      run: |
        # *-dev dependencies are for pygobject
        # https://gitlab.gnome.org/GNOME/pygobject/-/blob/3.42.0/setup.py#L129-L134
        sudo apt-get update
        sudo apt-get install -y \
          libgirepository1.0-dev \
          libglib2.0-dev \
          libcairo2-dev \
          libffi-dev \
          gir1.2-gtk-3.0 \
          xvfb

    - name: Test
      run: |
        ${{ matrix.tox-wrapper }} tox ${{ matrix.trial-target }}

    # If one of the above steps fails, fire up tmate for remote debugging.
    # This is fired for manual trigger or via the environment variable.
    - name: Tmate debug session
      if: ${{ failure() && (env.TMATE_DEBUG == 'yes' || github.event_name == 'workflow_dispatch' && inputs.debug_enabled ) }}
      uses: mxschmitt/action-tmate@v3
      with:
        limit-access-to-actor: true

    - name: Prepare coverage
      if: ${{ !cancelled() && !matrix.skip-coverage }}
      run: |
        # sub-process coverage are generated in separate files so we combine them
        # to get an unified coverage for the local run.
        # The XML is generate to be used with 3rd party tools like diff-cover.
        python -m coverage combine
        python -m coverage xml -o coverage.xml -i
        python -m coverage report --skip-covered

    - uses: codecov/codecov-action@v3
      if: ${{ !cancelled() && !matrix['skip-coverage'] }}
      with:
        files: coverage.xml
        name: ${{ matrix.python-version || env.DEFAULT_PYTHON_VERSION }}-${{matrix.job-name || 'default-tests' }}
        fail_ci_if_error: true

  benchmarks:
    runs-on: ubuntu-22.04

    steps:
    - uses: actions/checkout@v3

    - name: Set up Python
      uses: actions/setup-python@v4
      with:
        # When you will need to change this to run the benchmarks
        # on a different Python version,
        # it will also change the benchmark results.
        # This is expected and unavoidable.
        # This is why it's best not to configure the default
        # Python version here,
        # but rather have an explicit Python version.
        # The PRs that are changing the Python version can
        # be merged by ignoring the benchmark results.
        python-version: '3.12'

    - name: Install dependencies
      run: |
        python -m pip install --upgrade pip
        python -m pip install . pytest pytest-codspeed

    - name: Run benchmarks
      uses: CodSpeedHQ/action@v2
      with:
        token: ${{ secrets.CODSPEED_TOKEN }}
        # codspeed runs this command under a CPU emulator, so it's super-slow,
        # so we try to just do the benchmarks and nothing else.
        run: python -m pytest --codspeed benchmarks/

  static-checks:
    runs-on: ubuntu-22.04
    env:
      TOX_PARALLEL_NO_SPINNER: 1

    steps:
    - uses: actions/checkout@v3
      with:
        # Need full history for various diff checks to work.
        fetch-depth: 0

    - name: Set up Python
      uses: actions/setup-python@v4
      with:
        python-version: '${{ env.DEFAULT_PYTHON_VERSION }}'

    - name: Install dependencies
      run: |
        python -m pip install --upgrade pip tox~=3.0

    - name: Run the checks
      run: |
        python --version
        tox --parallel -e lint,mypy,newsfragment


  # Used to validate the narrative and API docs.
  # Checks for invalid syntax or broken links.
  # This is only the validation and help highlight docs errors.
  # The actual docs are built and published via Read The Docs.
  apidocs:
    name: API docs build
    runs-on: ubuntu-22.04
    steps:
    - uses: actions/checkout@v3
    - name: Set up Python
      uses: actions/setup-python@v4
      with:
        python-version: ${{ env.DEFAULT_PYTHON_VERSION }}
    - name: Install dependencies
      run: |
        python -m pip install --upgrade pip tox~=3.0

    - name: Build apidocs
      run: |
        tox -e apidocs

  narrativedocs:
    name: Narrative docs build
    runs-on: ubuntu-22.04
    steps:
    - uses: actions/checkout@v3
    - name: Set up Python
      uses: actions/setup-python@v4
      with:
        python-version: ${{ env.DEFAULT_PYTHON_VERSION }}
    - name: Install dependencies
      run: |
        python -m pip install --upgrade pip tox~=3.0

    - name: Run the checks
      run: |
        tox -e narrativedocs


  # Used for various release automation.
  # This is also executed for each PR to exercise the release as much
  # as possible and reduce the possibility of finding bugs in the release
  # process late in the release cycle,
  # The files are published only when a tag is created.
  release-publish:
    name: Check release and publish on twisted-* tag
    runs-on: 'ubuntu-22.04'
    steps:
    - uses: actions/checkout@v3

    - name: Set up Python
      uses: actions/setup-python@v4
      with:
        python-version: '${{ env.DEFAULT_PYTHON_VERSION }}'

    - name: Test
      run: |
        python -m pip install --upgrade pip tox~=3.0 pep517
        rm -rf dist/*
        tox -e release-prepare

    - uses: twisted/python-info-action@v1

    - name: Files to be pushed to PyPi
      run: |
        ls -R dist/

    - name: Check matched tag version and branch version - on tag
      if: startsWith(github.ref, 'refs/tags/twisted-')
      run: python admin/check_tag_version_match.py "${{ github.ref }}"

    - name: Publish to PyPI - on tag
      if: startsWith(github.ref, 'refs/tags/twisted-')
      uses: pypa/gh-action-pypi-publish@v1.5.1
      with:
        password: ${{ secrets.PYPI_UPLOAD_TOKEN }}


  # We have this job so that the PR can be blocked on a single job.
  # In this way, each time a job is modified,
  # we don't have to go to GitHub UI and reconfigure branch protection.
  # See GitHub support answer for this hack.
  # https://gist.github.com/altendky/2e3483a1f7e1ba21cc97de75db9b7d1c
  all-successful:
    # Is very important to force running this always, as otherwise it will be
    #  skipped by default.
    if: always()
    runs-on: ubuntu-latest
    # Here should be the list of all the other jobs defined in this file.
    needs:
      - benchmarks
      - testing
      - narrativedocs
      - apidocs
      - static-checks
      - release-publish
    steps:
      - name: Require all successes
        shell: python
        env:
          RESULTS: ${{ toJSON(needs.*.result) }}
        run: |
          import json
          import os
          import sys
          results = json.loads(os.environ["RESULTS"])
          sys.exit(0 if all(result == "success" for result in results) else 1)<|MERGE_RESOLUTION|>--- conflicted
+++ resolved
@@ -138,16 +138,9 @@
 
           # Pre-release Python 3.13 with default settings.
           # For now, no dependencies as cffi doesn't work on 3.13.
-          # No coverage also.
           - python-version: '3.13-dev'
-<<<<<<< HEAD
             tox-env: 'nodeps-withcov-posix'
             job-name: 'nodeps-3.13'
-=======
-            tox-env: 'nodeps-nocov-posix'
-            job-name: 'nodeps-nocov-3.13'
-            skip-coverage: yes
->>>>>>> 335e6f87
             # FIXME:https://github.com/twisted/twisted/issues/12060
             # Also add twisted.python
             # FIXME:https://github.com/twisted/twisted/issues/12061
